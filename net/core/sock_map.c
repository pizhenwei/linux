// SPDX-License-Identifier: GPL-2.0
/* Copyright (c) 2017 - 2018 Covalent IO, Inc. http://covalent.io */

#include <linux/bpf.h>
#include <linux/btf_ids.h>
#include <linux/filter.h>
#include <linux/errno.h>
#include <linux/file.h>
#include <linux/net.h>
#include <linux/workqueue.h>
#include <linux/skmsg.h>
#include <linux/list.h>
#include <linux/jhash.h>
#include <linux/sock_diag.h>
#include <net/udp.h>

struct bpf_stab {
	struct bpf_map map;
	struct sock **sks;
	struct sk_psock_progs progs;
	raw_spinlock_t lock;
};

#define SOCK_CREATE_FLAG_MASK				\
	(BPF_F_NUMA_NODE | BPF_F_RDONLY | BPF_F_WRONLY)

static int sock_map_prog_update(struct bpf_map *map, struct bpf_prog *prog,
				struct bpf_prog *old, u32 which);
static struct sk_psock_progs *sock_map_progs(struct bpf_map *map);

static struct bpf_map *sock_map_alloc(union bpf_attr *attr)
{
	struct bpf_stab *stab;

	if (!capable(CAP_NET_ADMIN))
		return ERR_PTR(-EPERM);
	if (attr->max_entries == 0 ||
	    attr->key_size    != 4 ||
	    (attr->value_size != sizeof(u32) &&
	     attr->value_size != sizeof(u64)) ||
	    attr->map_flags & ~SOCK_CREATE_FLAG_MASK)
		return ERR_PTR(-EINVAL);

	stab = kzalloc(sizeof(*stab), GFP_USER | __GFP_ACCOUNT);
	if (!stab)
		return ERR_PTR(-ENOMEM);

	bpf_map_init_from_attr(&stab->map, attr);
	raw_spin_lock_init(&stab->lock);

	stab->sks = bpf_map_area_alloc((u64) stab->map.max_entries *
				       sizeof(struct sock *),
				       stab->map.numa_node);
	if (!stab->sks) {
		kfree(stab);
		return ERR_PTR(-ENOMEM);
	}

	return &stab->map;
}

int sock_map_get_from_fd(const union bpf_attr *attr, struct bpf_prog *prog)
{
	u32 ufd = attr->target_fd;
	struct bpf_map *map;
	struct fd f;
	int ret;

	if (attr->attach_flags || attr->replace_bpf_fd)
		return -EINVAL;

	f = fdget(ufd);
	map = __bpf_map_get(f);
	if (IS_ERR(map))
		return PTR_ERR(map);
	ret = sock_map_prog_update(map, prog, NULL, attr->attach_type);
	fdput(f);
	return ret;
}

int sock_map_prog_detach(const union bpf_attr *attr, enum bpf_prog_type ptype)
{
	u32 ufd = attr->target_fd;
	struct bpf_prog *prog;
	struct bpf_map *map;
	struct fd f;
	int ret;

	if (attr->attach_flags || attr->replace_bpf_fd)
		return -EINVAL;

	f = fdget(ufd);
	map = __bpf_map_get(f);
	if (IS_ERR(map))
		return PTR_ERR(map);

	prog = bpf_prog_get(attr->attach_bpf_fd);
	if (IS_ERR(prog)) {
		ret = PTR_ERR(prog);
		goto put_map;
	}

	if (prog->type != ptype) {
		ret = -EINVAL;
		goto put_prog;
	}

	ret = sock_map_prog_update(map, NULL, prog, attr->attach_type);
put_prog:
	bpf_prog_put(prog);
put_map:
	fdput(f);
	return ret;
}

static void sock_map_sk_acquire(struct sock *sk)
	__acquires(&sk->sk_lock.slock)
{
	lock_sock(sk);
	preempt_disable();
	rcu_read_lock();
}

static void sock_map_sk_release(struct sock *sk)
	__releases(&sk->sk_lock.slock)
{
	rcu_read_unlock();
	preempt_enable();
	release_sock(sk);
}

static void sock_map_add_link(struct sk_psock *psock,
			      struct sk_psock_link *link,
			      struct bpf_map *map, void *link_raw)
{
	link->link_raw = link_raw;
	link->map = map;
	spin_lock_bh(&psock->link_lock);
	list_add_tail(&link->list, &psock->link);
	spin_unlock_bh(&psock->link_lock);
}

static void sock_map_del_link(struct sock *sk,
			      struct sk_psock *psock, void *link_raw)
{
	bool strp_stop = false, verdict_stop = false;
	struct sk_psock_link *link, *tmp;

	spin_lock_bh(&psock->link_lock);
	list_for_each_entry_safe(link, tmp, &psock->link, list) {
		if (link->link_raw == link_raw) {
			struct bpf_map *map = link->map;
			struct bpf_stab *stab = container_of(map, struct bpf_stab,
							     map);
			if (psock->saved_data_ready && stab->progs.stream_parser)
				strp_stop = true;
			if (psock->saved_data_ready && stab->progs.stream_verdict)
				verdict_stop = true;
			if (psock->saved_data_ready && stab->progs.skb_verdict)
				verdict_stop = true;
			list_del(&link->list);
			sk_psock_free_link(link);
		}
	}
	spin_unlock_bh(&psock->link_lock);
	if (strp_stop || verdict_stop) {
		write_lock_bh(&sk->sk_callback_lock);
		if (strp_stop)
			sk_psock_stop_strp(sk, psock);
		if (verdict_stop)
			sk_psock_stop_verdict(sk, psock);

		if (psock->psock_update_sk_prot)
			psock->psock_update_sk_prot(sk, psock, false);
		write_unlock_bh(&sk->sk_callback_lock);
	}
}

static void sock_map_unref(struct sock *sk, void *link_raw)
{
	struct sk_psock *psock = sk_psock(sk);

	if (likely(psock)) {
		sock_map_del_link(sk, psock, link_raw);
		sk_psock_put(sk, psock);
	}
}

static int sock_map_init_proto(struct sock *sk, struct sk_psock *psock)
{
	if (!sk->sk_prot->psock_update_sk_prot)
		return -EINVAL;
	psock->psock_update_sk_prot = sk->sk_prot->psock_update_sk_prot;
	return sk->sk_prot->psock_update_sk_prot(sk, psock, false);
}

static struct sk_psock *sock_map_psock_get_checked(struct sock *sk)
{
	struct sk_psock *psock;

	rcu_read_lock();
	psock = sk_psock(sk);
	if (psock) {
		if (sk->sk_prot->close != sock_map_close) {
			psock = ERR_PTR(-EBUSY);
			goto out;
		}

		if (!refcount_inc_not_zero(&psock->refcnt))
			psock = ERR_PTR(-EBUSY);
	}
out:
	rcu_read_unlock();
	return psock;
}

static int sock_map_link(struct bpf_map *map, struct sock *sk)
{
	struct sk_psock_progs *progs = sock_map_progs(map);
	struct bpf_prog *stream_verdict = NULL;
	struct bpf_prog *stream_parser = NULL;
	struct bpf_prog *skb_verdict = NULL;
	struct bpf_prog *msg_parser = NULL;
	struct sk_psock *psock;
	int ret;

	stream_verdict = READ_ONCE(progs->stream_verdict);
	if (stream_verdict) {
		stream_verdict = bpf_prog_inc_not_zero(stream_verdict);
		if (IS_ERR(stream_verdict))
			return PTR_ERR(stream_verdict);
	}

	stream_parser = READ_ONCE(progs->stream_parser);
	if (stream_parser) {
		stream_parser = bpf_prog_inc_not_zero(stream_parser);
		if (IS_ERR(stream_parser)) {
			ret = PTR_ERR(stream_parser);
			goto out_put_stream_verdict;
		}
	}

	msg_parser = READ_ONCE(progs->msg_parser);
	if (msg_parser) {
		msg_parser = bpf_prog_inc_not_zero(msg_parser);
		if (IS_ERR(msg_parser)) {
			ret = PTR_ERR(msg_parser);
			goto out_put_stream_parser;
		}
	}

	skb_verdict = READ_ONCE(progs->skb_verdict);
	if (skb_verdict) {
		skb_verdict = bpf_prog_inc_not_zero(skb_verdict);
		if (IS_ERR(skb_verdict)) {
			ret = PTR_ERR(skb_verdict);
			goto out_put_msg_parser;
		}
	}

	psock = sock_map_psock_get_checked(sk);
	if (IS_ERR(psock)) {
		ret = PTR_ERR(psock);
		goto out_progs;
	}

	if (psock) {
		if ((msg_parser && READ_ONCE(psock->progs.msg_parser)) ||
		    (stream_parser  && READ_ONCE(psock->progs.stream_parser)) ||
		    (skb_verdict && READ_ONCE(psock->progs.skb_verdict)) ||
		    (skb_verdict && READ_ONCE(psock->progs.stream_verdict)) ||
		    (stream_verdict && READ_ONCE(psock->progs.skb_verdict)) ||
		    (stream_verdict && READ_ONCE(psock->progs.stream_verdict))) {
			sk_psock_put(sk, psock);
			ret = -EBUSY;
			goto out_progs;
		}
	} else {
		psock = sk_psock_init(sk, map->numa_node);
		if (IS_ERR(psock)) {
			ret = PTR_ERR(psock);
			goto out_progs;
		}
	}

	if (msg_parser)
		psock_set_prog(&psock->progs.msg_parser, msg_parser);
	if (stream_parser)
		psock_set_prog(&psock->progs.stream_parser, stream_parser);
	if (stream_verdict)
		psock_set_prog(&psock->progs.stream_verdict, stream_verdict);
	if (skb_verdict)
		psock_set_prog(&psock->progs.skb_verdict, skb_verdict);

	ret = sock_map_init_proto(sk, psock);
	if (ret < 0)
		goto out_drop;

	write_lock_bh(&sk->sk_callback_lock);
	if (stream_parser && stream_verdict && !psock->saved_data_ready) {
		ret = sk_psock_init_strp(sk, psock);
		if (ret)
			goto out_unlock_drop;
		sk_psock_start_strp(sk, psock);
	} else if (!stream_parser && stream_verdict && !psock->saved_data_ready) {
		sk_psock_start_verdict(sk,psock);
	} else if (!stream_verdict && skb_verdict && !psock->saved_data_ready) {
		sk_psock_start_verdict(sk, psock);
	}
	write_unlock_bh(&sk->sk_callback_lock);
	return 0;
out_unlock_drop:
	write_unlock_bh(&sk->sk_callback_lock);
out_drop:
	sk_psock_put(sk, psock);
out_progs:
	if (skb_verdict)
		bpf_prog_put(skb_verdict);
out_put_msg_parser:
	if (msg_parser)
		bpf_prog_put(msg_parser);
out_put_stream_parser:
	if (stream_parser)
		bpf_prog_put(stream_parser);
out_put_stream_verdict:
	if (stream_verdict)
		bpf_prog_put(stream_verdict);
	return ret;
}

static void sock_map_free(struct bpf_map *map)
{
	struct bpf_stab *stab = container_of(map, struct bpf_stab, map);
	int i;

	/* After the sync no updates or deletes will be in-flight so it
	 * is safe to walk map and remove entries without risking a race
	 * in EEXIST update case.
	 */
	synchronize_rcu();
	for (i = 0; i < stab->map.max_entries; i++) {
		struct sock **psk = &stab->sks[i];
		struct sock *sk;

		sk = xchg(psk, NULL);
		if (sk) {
			lock_sock(sk);
			rcu_read_lock();
			sock_map_unref(sk, psk);
			rcu_read_unlock();
			release_sock(sk);
		}
	}

	/* wait for psock readers accessing its map link */
	synchronize_rcu();

	bpf_map_area_free(stab->sks);
	kfree(stab);
}

static void sock_map_release_progs(struct bpf_map *map)
{
	psock_progs_drop(&container_of(map, struct bpf_stab, map)->progs);
}

static struct sock *__sock_map_lookup_elem(struct bpf_map *map, u32 key)
{
	struct bpf_stab *stab = container_of(map, struct bpf_stab, map);

	WARN_ON_ONCE(!rcu_read_lock_held());

	if (unlikely(key >= map->max_entries))
		return NULL;
	return READ_ONCE(stab->sks[key]);
}

static void *sock_map_lookup(struct bpf_map *map, void *key)
{
	struct sock *sk;

	sk = __sock_map_lookup_elem(map, *(u32 *)key);
	if (!sk)
		return NULL;
	if (sk_is_refcounted(sk) && !refcount_inc_not_zero(&sk->sk_refcnt))
		return NULL;
	return sk;
}

static void *sock_map_lookup_sys(struct bpf_map *map, void *key)
{
	struct sock *sk;

	if (map->value_size != sizeof(u64))
		return ERR_PTR(-ENOSPC);

	sk = __sock_map_lookup_elem(map, *(u32 *)key);
	if (!sk)
		return ERR_PTR(-ENOENT);

	__sock_gen_cookie(sk);
	return &sk->sk_cookie;
}

static int __sock_map_delete(struct bpf_stab *stab, struct sock *sk_test,
			     struct sock **psk)
{
	struct sock *sk;
	int err = 0;

	raw_spin_lock_bh(&stab->lock);
	sk = *psk;
	if (!sk_test || sk_test == sk)
		sk = xchg(psk, NULL);

	if (likely(sk))
		sock_map_unref(sk, psk);
	else
		err = -EINVAL;

	raw_spin_unlock_bh(&stab->lock);
	return err;
}

static void sock_map_delete_from_link(struct bpf_map *map, struct sock *sk,
				      void *link_raw)
{
	struct bpf_stab *stab = container_of(map, struct bpf_stab, map);

	__sock_map_delete(stab, sk, link_raw);
}

static int sock_map_delete_elem(struct bpf_map *map, void *key)
{
	struct bpf_stab *stab = container_of(map, struct bpf_stab, map);
	u32 i = *(u32 *)key;
	struct sock **psk;

	if (unlikely(i >= map->max_entries))
		return -EINVAL;

	psk = &stab->sks[i];
	return __sock_map_delete(stab, NULL, psk);
}

static int sock_map_get_next_key(struct bpf_map *map, void *key, void *next)
{
	struct bpf_stab *stab = container_of(map, struct bpf_stab, map);
	u32 i = key ? *(u32 *)key : U32_MAX;
	u32 *key_next = next;

	if (i == stab->map.max_entries - 1)
		return -ENOENT;
	if (i >= stab->map.max_entries)
		*key_next = 0;
	else
		*key_next = i + 1;
	return 0;
}

static int sock_map_update_common(struct bpf_map *map, u32 idx,
				  struct sock *sk, u64 flags)
{
	struct bpf_stab *stab = container_of(map, struct bpf_stab, map);
	struct sk_psock_link *link;
	struct sk_psock *psock;
	struct sock *osk;
	int ret;

	WARN_ON_ONCE(!rcu_read_lock_held());
	if (unlikely(flags > BPF_EXIST))
		return -EINVAL;
	if (unlikely(idx >= map->max_entries))
		return -E2BIG;

	link = sk_psock_init_link();
	if (!link)
		return -ENOMEM;

	ret = sock_map_link(map, sk);
	if (ret < 0)
		goto out_free;

	psock = sk_psock(sk);
	WARN_ON_ONCE(!psock);

	raw_spin_lock_bh(&stab->lock);
	osk = stab->sks[idx];
	if (osk && flags == BPF_NOEXIST) {
		ret = -EEXIST;
		goto out_unlock;
	} else if (!osk && flags == BPF_EXIST) {
		ret = -ENOENT;
		goto out_unlock;
	}

	sock_map_add_link(psock, link, map, &stab->sks[idx]);
	stab->sks[idx] = sk;
	if (osk)
		sock_map_unref(osk, &stab->sks[idx]);
	raw_spin_unlock_bh(&stab->lock);
	return 0;
out_unlock:
	raw_spin_unlock_bh(&stab->lock);
	if (psock)
		sk_psock_put(sk, psock);
out_free:
	sk_psock_free_link(link);
	return ret;
}

static bool sock_map_op_okay(const struct bpf_sock_ops_kern *ops)
{
	return ops->op == BPF_SOCK_OPS_PASSIVE_ESTABLISHED_CB ||
	       ops->op == BPF_SOCK_OPS_ACTIVE_ESTABLISHED_CB ||
	       ops->op == BPF_SOCK_OPS_TCP_LISTEN_CB;
}

<<<<<<< HEAD
static bool sk_is_tcp(const struct sock *sk)
{
	return sk->sk_type == SOCK_STREAM &&
	       sk->sk_protocol == IPPROTO_TCP;
}

=======
>>>>>>> df0cc57e
static bool sock_map_redirect_allowed(const struct sock *sk)
{
	if (sk_is_tcp(sk))
		return sk->sk_state != TCP_LISTEN;
	else
		return sk->sk_state == TCP_ESTABLISHED;
}

static bool sock_map_sk_is_suitable(const struct sock *sk)
{
	return !!sk->sk_prot->psock_update_sk_prot;
}

static bool sock_map_sk_state_allowed(const struct sock *sk)
{
	if (sk_is_tcp(sk))
		return (1 << sk->sk_state) & (TCPF_ESTABLISHED | TCPF_LISTEN);
	return true;
}

static int sock_hash_update_common(struct bpf_map *map, void *key,
				   struct sock *sk, u64 flags);

int sock_map_update_elem_sys(struct bpf_map *map, void *key, void *value,
			     u64 flags)
{
	struct socket *sock;
	struct sock *sk;
	int ret;
	u64 ufd;

	if (map->value_size == sizeof(u64))
		ufd = *(u64 *)value;
	else
		ufd = *(u32 *)value;
	if (ufd > S32_MAX)
		return -EINVAL;

	sock = sockfd_lookup(ufd, &ret);
	if (!sock)
		return ret;
	sk = sock->sk;
	if (!sk) {
		ret = -EINVAL;
		goto out;
	}
	if (!sock_map_sk_is_suitable(sk)) {
		ret = -EOPNOTSUPP;
		goto out;
	}

	sock_map_sk_acquire(sk);
	if (!sock_map_sk_state_allowed(sk))
		ret = -EOPNOTSUPP;
	else if (map->map_type == BPF_MAP_TYPE_SOCKMAP)
		ret = sock_map_update_common(map, *(u32 *)key, sk, flags);
	else
		ret = sock_hash_update_common(map, key, sk, flags);
	sock_map_sk_release(sk);
out:
	sockfd_put(sock);
	return ret;
}

static int sock_map_update_elem(struct bpf_map *map, void *key,
				void *value, u64 flags)
{
	struct sock *sk = (struct sock *)value;
	int ret;

	if (unlikely(!sk || !sk_fullsock(sk)))
		return -EINVAL;

	if (!sock_map_sk_is_suitable(sk))
		return -EOPNOTSUPP;

	local_bh_disable();
	bh_lock_sock(sk);
	if (!sock_map_sk_state_allowed(sk))
		ret = -EOPNOTSUPP;
	else if (map->map_type == BPF_MAP_TYPE_SOCKMAP)
		ret = sock_map_update_common(map, *(u32 *)key, sk, flags);
	else
		ret = sock_hash_update_common(map, key, sk, flags);
	bh_unlock_sock(sk);
	local_bh_enable();
	return ret;
}

BPF_CALL_4(bpf_sock_map_update, struct bpf_sock_ops_kern *, sops,
	   struct bpf_map *, map, void *, key, u64, flags)
{
	WARN_ON_ONCE(!rcu_read_lock_held());

	if (likely(sock_map_sk_is_suitable(sops->sk) &&
		   sock_map_op_okay(sops)))
		return sock_map_update_common(map, *(u32 *)key, sops->sk,
					      flags);
	return -EOPNOTSUPP;
}

const struct bpf_func_proto bpf_sock_map_update_proto = {
	.func		= bpf_sock_map_update,
	.gpl_only	= false,
	.pkt_access	= true,
	.ret_type	= RET_INTEGER,
	.arg1_type	= ARG_PTR_TO_CTX,
	.arg2_type	= ARG_CONST_MAP_PTR,
	.arg3_type	= ARG_PTR_TO_MAP_KEY,
	.arg4_type	= ARG_ANYTHING,
};

BPF_CALL_4(bpf_sk_redirect_map, struct sk_buff *, skb,
	   struct bpf_map *, map, u32, key, u64, flags)
{
	struct sock *sk;

	if (unlikely(flags & ~(BPF_F_INGRESS)))
		return SK_DROP;

	sk = __sock_map_lookup_elem(map, key);
	if (unlikely(!sk || !sock_map_redirect_allowed(sk)))
		return SK_DROP;

	skb_bpf_set_redir(skb, sk, flags & BPF_F_INGRESS);
	return SK_PASS;
}

const struct bpf_func_proto bpf_sk_redirect_map_proto = {
	.func           = bpf_sk_redirect_map,
	.gpl_only       = false,
	.ret_type       = RET_INTEGER,
	.arg1_type	= ARG_PTR_TO_CTX,
	.arg2_type      = ARG_CONST_MAP_PTR,
	.arg3_type      = ARG_ANYTHING,
	.arg4_type      = ARG_ANYTHING,
};

BPF_CALL_4(bpf_msg_redirect_map, struct sk_msg *, msg,
	   struct bpf_map *, map, u32, key, u64, flags)
{
	struct sock *sk;

	if (unlikely(flags & ~(BPF_F_INGRESS)))
		return SK_DROP;

	sk = __sock_map_lookup_elem(map, key);
	if (unlikely(!sk || !sock_map_redirect_allowed(sk)))
		return SK_DROP;

	msg->flags = flags;
	msg->sk_redir = sk;
	return SK_PASS;
}

const struct bpf_func_proto bpf_msg_redirect_map_proto = {
	.func           = bpf_msg_redirect_map,
	.gpl_only       = false,
	.ret_type       = RET_INTEGER,
	.arg1_type	= ARG_PTR_TO_CTX,
	.arg2_type      = ARG_CONST_MAP_PTR,
	.arg3_type      = ARG_ANYTHING,
	.arg4_type      = ARG_ANYTHING,
};

struct sock_map_seq_info {
	struct bpf_map *map;
	struct sock *sk;
	u32 index;
};

struct bpf_iter__sockmap {
	__bpf_md_ptr(struct bpf_iter_meta *, meta);
	__bpf_md_ptr(struct bpf_map *, map);
	__bpf_md_ptr(void *, key);
	__bpf_md_ptr(struct sock *, sk);
};

DEFINE_BPF_ITER_FUNC(sockmap, struct bpf_iter_meta *meta,
		     struct bpf_map *map, void *key,
		     struct sock *sk)

static void *sock_map_seq_lookup_elem(struct sock_map_seq_info *info)
{
	if (unlikely(info->index >= info->map->max_entries))
		return NULL;

	info->sk = __sock_map_lookup_elem(info->map, info->index);

	/* can't return sk directly, since that might be NULL */
	return info;
}

static void *sock_map_seq_start(struct seq_file *seq, loff_t *pos)
	__acquires(rcu)
{
	struct sock_map_seq_info *info = seq->private;

	if (*pos == 0)
		++*pos;

	/* pairs with sock_map_seq_stop */
	rcu_read_lock();
	return sock_map_seq_lookup_elem(info);
}

static void *sock_map_seq_next(struct seq_file *seq, void *v, loff_t *pos)
	__must_hold(rcu)
{
	struct sock_map_seq_info *info = seq->private;

	++*pos;
	++info->index;

	return sock_map_seq_lookup_elem(info);
}

static int sock_map_seq_show(struct seq_file *seq, void *v)
	__must_hold(rcu)
{
	struct sock_map_seq_info *info = seq->private;
	struct bpf_iter__sockmap ctx = {};
	struct bpf_iter_meta meta;
	struct bpf_prog *prog;

	meta.seq = seq;
	prog = bpf_iter_get_info(&meta, !v);
	if (!prog)
		return 0;

	ctx.meta = &meta;
	ctx.map = info->map;
	if (v) {
		ctx.key = &info->index;
		ctx.sk = info->sk;
	}

	return bpf_iter_run_prog(prog, &ctx);
}

static void sock_map_seq_stop(struct seq_file *seq, void *v)
	__releases(rcu)
{
	if (!v)
		(void)sock_map_seq_show(seq, NULL);

	/* pairs with sock_map_seq_start */
	rcu_read_unlock();
}

static const struct seq_operations sock_map_seq_ops = {
	.start	= sock_map_seq_start,
	.next	= sock_map_seq_next,
	.stop	= sock_map_seq_stop,
	.show	= sock_map_seq_show,
};

static int sock_map_init_seq_private(void *priv_data,
				     struct bpf_iter_aux_info *aux)
{
	struct sock_map_seq_info *info = priv_data;

	info->map = aux->map;
	return 0;
}

static const struct bpf_iter_seq_info sock_map_iter_seq_info = {
	.seq_ops		= &sock_map_seq_ops,
	.init_seq_private	= sock_map_init_seq_private,
	.seq_priv_size		= sizeof(struct sock_map_seq_info),
};

static int sock_map_btf_id;
const struct bpf_map_ops sock_map_ops = {
	.map_meta_equal		= bpf_map_meta_equal,
	.map_alloc		= sock_map_alloc,
	.map_free		= sock_map_free,
	.map_get_next_key	= sock_map_get_next_key,
	.map_lookup_elem_sys_only = sock_map_lookup_sys,
	.map_update_elem	= sock_map_update_elem,
	.map_delete_elem	= sock_map_delete_elem,
	.map_lookup_elem	= sock_map_lookup,
	.map_release_uref	= sock_map_release_progs,
	.map_check_btf		= map_check_no_btf,
	.map_btf_name		= "bpf_stab",
	.map_btf_id		= &sock_map_btf_id,
	.iter_seq_info		= &sock_map_iter_seq_info,
};

struct bpf_shtab_elem {
	struct rcu_head rcu;
	u32 hash;
	struct sock *sk;
	struct hlist_node node;
	u8 key[];
};

struct bpf_shtab_bucket {
	struct hlist_head head;
	raw_spinlock_t lock;
};

struct bpf_shtab {
	struct bpf_map map;
	struct bpf_shtab_bucket *buckets;
	u32 buckets_num;
	u32 elem_size;
	struct sk_psock_progs progs;
	atomic_t count;
};

static inline u32 sock_hash_bucket_hash(const void *key, u32 len)
{
	return jhash(key, len, 0);
}

static struct bpf_shtab_bucket *sock_hash_select_bucket(struct bpf_shtab *htab,
							u32 hash)
{
	return &htab->buckets[hash & (htab->buckets_num - 1)];
}

static struct bpf_shtab_elem *
sock_hash_lookup_elem_raw(struct hlist_head *head, u32 hash, void *key,
			  u32 key_size)
{
	struct bpf_shtab_elem *elem;

	hlist_for_each_entry_rcu(elem, head, node) {
		if (elem->hash == hash &&
		    !memcmp(&elem->key, key, key_size))
			return elem;
	}

	return NULL;
}

static struct sock *__sock_hash_lookup_elem(struct bpf_map *map, void *key)
{
	struct bpf_shtab *htab = container_of(map, struct bpf_shtab, map);
	u32 key_size = map->key_size, hash;
	struct bpf_shtab_bucket *bucket;
	struct bpf_shtab_elem *elem;

	WARN_ON_ONCE(!rcu_read_lock_held());

	hash = sock_hash_bucket_hash(key, key_size);
	bucket = sock_hash_select_bucket(htab, hash);
	elem = sock_hash_lookup_elem_raw(&bucket->head, hash, key, key_size);

	return elem ? elem->sk : NULL;
}

static void sock_hash_free_elem(struct bpf_shtab *htab,
				struct bpf_shtab_elem *elem)
{
	atomic_dec(&htab->count);
	kfree_rcu(elem, rcu);
}

static void sock_hash_delete_from_link(struct bpf_map *map, struct sock *sk,
				       void *link_raw)
{
	struct bpf_shtab *htab = container_of(map, struct bpf_shtab, map);
	struct bpf_shtab_elem *elem_probe, *elem = link_raw;
	struct bpf_shtab_bucket *bucket;

	WARN_ON_ONCE(!rcu_read_lock_held());
	bucket = sock_hash_select_bucket(htab, elem->hash);

	/* elem may be deleted in parallel from the map, but access here
	 * is okay since it's going away only after RCU grace period.
	 * However, we need to check whether it's still present.
	 */
	raw_spin_lock_bh(&bucket->lock);
	elem_probe = sock_hash_lookup_elem_raw(&bucket->head, elem->hash,
					       elem->key, map->key_size);
	if (elem_probe && elem_probe == elem) {
		hlist_del_rcu(&elem->node);
		sock_map_unref(elem->sk, elem);
		sock_hash_free_elem(htab, elem);
	}
	raw_spin_unlock_bh(&bucket->lock);
}

static int sock_hash_delete_elem(struct bpf_map *map, void *key)
{
	struct bpf_shtab *htab = container_of(map, struct bpf_shtab, map);
	u32 hash, key_size = map->key_size;
	struct bpf_shtab_bucket *bucket;
	struct bpf_shtab_elem *elem;
	int ret = -ENOENT;

	hash = sock_hash_bucket_hash(key, key_size);
	bucket = sock_hash_select_bucket(htab, hash);

	raw_spin_lock_bh(&bucket->lock);
	elem = sock_hash_lookup_elem_raw(&bucket->head, hash, key, key_size);
	if (elem) {
		hlist_del_rcu(&elem->node);
		sock_map_unref(elem->sk, elem);
		sock_hash_free_elem(htab, elem);
		ret = 0;
	}
	raw_spin_unlock_bh(&bucket->lock);
	return ret;
}

static struct bpf_shtab_elem *sock_hash_alloc_elem(struct bpf_shtab *htab,
						   void *key, u32 key_size,
						   u32 hash, struct sock *sk,
						   struct bpf_shtab_elem *old)
{
	struct bpf_shtab_elem *new;

	if (atomic_inc_return(&htab->count) > htab->map.max_entries) {
		if (!old) {
			atomic_dec(&htab->count);
			return ERR_PTR(-E2BIG);
		}
	}

	new = bpf_map_kmalloc_node(&htab->map, htab->elem_size,
				   GFP_ATOMIC | __GFP_NOWARN,
				   htab->map.numa_node);
	if (!new) {
		atomic_dec(&htab->count);
		return ERR_PTR(-ENOMEM);
	}
	memcpy(new->key, key, key_size);
	new->sk = sk;
	new->hash = hash;
	return new;
}

static int sock_hash_update_common(struct bpf_map *map, void *key,
				   struct sock *sk, u64 flags)
{
	struct bpf_shtab *htab = container_of(map, struct bpf_shtab, map);
	u32 key_size = map->key_size, hash;
	struct bpf_shtab_elem *elem, *elem_new;
	struct bpf_shtab_bucket *bucket;
	struct sk_psock_link *link;
	struct sk_psock *psock;
	int ret;

	WARN_ON_ONCE(!rcu_read_lock_held());
	if (unlikely(flags > BPF_EXIST))
		return -EINVAL;

	link = sk_psock_init_link();
	if (!link)
		return -ENOMEM;

	ret = sock_map_link(map, sk);
	if (ret < 0)
		goto out_free;

	psock = sk_psock(sk);
	WARN_ON_ONCE(!psock);

	hash = sock_hash_bucket_hash(key, key_size);
	bucket = sock_hash_select_bucket(htab, hash);

	raw_spin_lock_bh(&bucket->lock);
	elem = sock_hash_lookup_elem_raw(&bucket->head, hash, key, key_size);
	if (elem && flags == BPF_NOEXIST) {
		ret = -EEXIST;
		goto out_unlock;
	} else if (!elem && flags == BPF_EXIST) {
		ret = -ENOENT;
		goto out_unlock;
	}

	elem_new = sock_hash_alloc_elem(htab, key, key_size, hash, sk, elem);
	if (IS_ERR(elem_new)) {
		ret = PTR_ERR(elem_new);
		goto out_unlock;
	}

	sock_map_add_link(psock, link, map, elem_new);
	/* Add new element to the head of the list, so that
	 * concurrent search will find it before old elem.
	 */
	hlist_add_head_rcu(&elem_new->node, &bucket->head);
	if (elem) {
		hlist_del_rcu(&elem->node);
		sock_map_unref(elem->sk, elem);
		sock_hash_free_elem(htab, elem);
	}
	raw_spin_unlock_bh(&bucket->lock);
	return 0;
out_unlock:
	raw_spin_unlock_bh(&bucket->lock);
	sk_psock_put(sk, psock);
out_free:
	sk_psock_free_link(link);
	return ret;
}

static int sock_hash_get_next_key(struct bpf_map *map, void *key,
				  void *key_next)
{
	struct bpf_shtab *htab = container_of(map, struct bpf_shtab, map);
	struct bpf_shtab_elem *elem, *elem_next;
	u32 hash, key_size = map->key_size;
	struct hlist_head *head;
	int i = 0;

	if (!key)
		goto find_first_elem;
	hash = sock_hash_bucket_hash(key, key_size);
	head = &sock_hash_select_bucket(htab, hash)->head;
	elem = sock_hash_lookup_elem_raw(head, hash, key, key_size);
	if (!elem)
		goto find_first_elem;

	elem_next = hlist_entry_safe(rcu_dereference(hlist_next_rcu(&elem->node)),
				     struct bpf_shtab_elem, node);
	if (elem_next) {
		memcpy(key_next, elem_next->key, key_size);
		return 0;
	}

	i = hash & (htab->buckets_num - 1);
	i++;
find_first_elem:
	for (; i < htab->buckets_num; i++) {
		head = &sock_hash_select_bucket(htab, i)->head;
		elem_next = hlist_entry_safe(rcu_dereference(hlist_first_rcu(head)),
					     struct bpf_shtab_elem, node);
		if (elem_next) {
			memcpy(key_next, elem_next->key, key_size);
			return 0;
		}
	}

	return -ENOENT;
}

static struct bpf_map *sock_hash_alloc(union bpf_attr *attr)
{
	struct bpf_shtab *htab;
	int i, err;

	if (!capable(CAP_NET_ADMIN))
		return ERR_PTR(-EPERM);
	if (attr->max_entries == 0 ||
	    attr->key_size    == 0 ||
	    (attr->value_size != sizeof(u32) &&
	     attr->value_size != sizeof(u64)) ||
	    attr->map_flags & ~SOCK_CREATE_FLAG_MASK)
		return ERR_PTR(-EINVAL);
	if (attr->key_size > MAX_BPF_STACK)
		return ERR_PTR(-E2BIG);

	htab = kzalloc(sizeof(*htab), GFP_USER | __GFP_ACCOUNT);
	if (!htab)
		return ERR_PTR(-ENOMEM);

	bpf_map_init_from_attr(&htab->map, attr);

	htab->buckets_num = roundup_pow_of_two(htab->map.max_entries);
	htab->elem_size = sizeof(struct bpf_shtab_elem) +
			  round_up(htab->map.key_size, 8);
	if (htab->buckets_num == 0 ||
	    htab->buckets_num > U32_MAX / sizeof(struct bpf_shtab_bucket)) {
		err = -EINVAL;
		goto free_htab;
	}

	htab->buckets = bpf_map_area_alloc(htab->buckets_num *
					   sizeof(struct bpf_shtab_bucket),
					   htab->map.numa_node);
	if (!htab->buckets) {
		err = -ENOMEM;
		goto free_htab;
	}

	for (i = 0; i < htab->buckets_num; i++) {
		INIT_HLIST_HEAD(&htab->buckets[i].head);
		raw_spin_lock_init(&htab->buckets[i].lock);
	}

	return &htab->map;
free_htab:
	kfree(htab);
	return ERR_PTR(err);
}

static void sock_hash_free(struct bpf_map *map)
{
	struct bpf_shtab *htab = container_of(map, struct bpf_shtab, map);
	struct bpf_shtab_bucket *bucket;
	struct hlist_head unlink_list;
	struct bpf_shtab_elem *elem;
	struct hlist_node *node;
	int i;

	/* After the sync no updates or deletes will be in-flight so it
	 * is safe to walk map and remove entries without risking a race
	 * in EEXIST update case.
	 */
	synchronize_rcu();
	for (i = 0; i < htab->buckets_num; i++) {
		bucket = sock_hash_select_bucket(htab, i);

		/* We are racing with sock_hash_delete_from_link to
		 * enter the spin-lock critical section. Every socket on
		 * the list is still linked to sockhash. Since link
		 * exists, psock exists and holds a ref to socket. That
		 * lets us to grab a socket ref too.
		 */
		raw_spin_lock_bh(&bucket->lock);
		hlist_for_each_entry(elem, &bucket->head, node)
			sock_hold(elem->sk);
		hlist_move_list(&bucket->head, &unlink_list);
		raw_spin_unlock_bh(&bucket->lock);

		/* Process removed entries out of atomic context to
		 * block for socket lock before deleting the psock's
		 * link to sockhash.
		 */
		hlist_for_each_entry_safe(elem, node, &unlink_list, node) {
			hlist_del(&elem->node);
			lock_sock(elem->sk);
			rcu_read_lock();
			sock_map_unref(elem->sk, elem);
			rcu_read_unlock();
			release_sock(elem->sk);
			sock_put(elem->sk);
			sock_hash_free_elem(htab, elem);
		}
	}

	/* wait for psock readers accessing its map link */
	synchronize_rcu();

	bpf_map_area_free(htab->buckets);
	kfree(htab);
}

static void *sock_hash_lookup_sys(struct bpf_map *map, void *key)
{
	struct sock *sk;

	if (map->value_size != sizeof(u64))
		return ERR_PTR(-ENOSPC);

	sk = __sock_hash_lookup_elem(map, key);
	if (!sk)
		return ERR_PTR(-ENOENT);

	__sock_gen_cookie(sk);
	return &sk->sk_cookie;
}

static void *sock_hash_lookup(struct bpf_map *map, void *key)
{
	struct sock *sk;

	sk = __sock_hash_lookup_elem(map, key);
	if (!sk)
		return NULL;
	if (sk_is_refcounted(sk) && !refcount_inc_not_zero(&sk->sk_refcnt))
		return NULL;
	return sk;
}

static void sock_hash_release_progs(struct bpf_map *map)
{
	psock_progs_drop(&container_of(map, struct bpf_shtab, map)->progs);
}

BPF_CALL_4(bpf_sock_hash_update, struct bpf_sock_ops_kern *, sops,
	   struct bpf_map *, map, void *, key, u64, flags)
{
	WARN_ON_ONCE(!rcu_read_lock_held());

	if (likely(sock_map_sk_is_suitable(sops->sk) &&
		   sock_map_op_okay(sops)))
		return sock_hash_update_common(map, key, sops->sk, flags);
	return -EOPNOTSUPP;
}

const struct bpf_func_proto bpf_sock_hash_update_proto = {
	.func		= bpf_sock_hash_update,
	.gpl_only	= false,
	.pkt_access	= true,
	.ret_type	= RET_INTEGER,
	.arg1_type	= ARG_PTR_TO_CTX,
	.arg2_type	= ARG_CONST_MAP_PTR,
	.arg3_type	= ARG_PTR_TO_MAP_KEY,
	.arg4_type	= ARG_ANYTHING,
};

BPF_CALL_4(bpf_sk_redirect_hash, struct sk_buff *, skb,
	   struct bpf_map *, map, void *, key, u64, flags)
{
	struct sock *sk;

	if (unlikely(flags & ~(BPF_F_INGRESS)))
		return SK_DROP;

	sk = __sock_hash_lookup_elem(map, key);
	if (unlikely(!sk || !sock_map_redirect_allowed(sk)))
		return SK_DROP;

	skb_bpf_set_redir(skb, sk, flags & BPF_F_INGRESS);
	return SK_PASS;
}

const struct bpf_func_proto bpf_sk_redirect_hash_proto = {
	.func           = bpf_sk_redirect_hash,
	.gpl_only       = false,
	.ret_type       = RET_INTEGER,
	.arg1_type	= ARG_PTR_TO_CTX,
	.arg2_type      = ARG_CONST_MAP_PTR,
	.arg3_type      = ARG_PTR_TO_MAP_KEY,
	.arg4_type      = ARG_ANYTHING,
};

BPF_CALL_4(bpf_msg_redirect_hash, struct sk_msg *, msg,
	   struct bpf_map *, map, void *, key, u64, flags)
{
	struct sock *sk;

	if (unlikely(flags & ~(BPF_F_INGRESS)))
		return SK_DROP;

	sk = __sock_hash_lookup_elem(map, key);
	if (unlikely(!sk || !sock_map_redirect_allowed(sk)))
		return SK_DROP;

	msg->flags = flags;
	msg->sk_redir = sk;
	return SK_PASS;
}

const struct bpf_func_proto bpf_msg_redirect_hash_proto = {
	.func           = bpf_msg_redirect_hash,
	.gpl_only       = false,
	.ret_type       = RET_INTEGER,
	.arg1_type	= ARG_PTR_TO_CTX,
	.arg2_type      = ARG_CONST_MAP_PTR,
	.arg3_type      = ARG_PTR_TO_MAP_KEY,
	.arg4_type      = ARG_ANYTHING,
};

struct sock_hash_seq_info {
	struct bpf_map *map;
	struct bpf_shtab *htab;
	u32 bucket_id;
};

static void *sock_hash_seq_find_next(struct sock_hash_seq_info *info,
				     struct bpf_shtab_elem *prev_elem)
{
	const struct bpf_shtab *htab = info->htab;
	struct bpf_shtab_bucket *bucket;
	struct bpf_shtab_elem *elem;
	struct hlist_node *node;

	/* try to find next elem in the same bucket */
	if (prev_elem) {
		node = rcu_dereference(hlist_next_rcu(&prev_elem->node));
		elem = hlist_entry_safe(node, struct bpf_shtab_elem, node);
		if (elem)
			return elem;

		/* no more elements, continue in the next bucket */
		info->bucket_id++;
	}

	for (; info->bucket_id < htab->buckets_num; info->bucket_id++) {
		bucket = &htab->buckets[info->bucket_id];
		node = rcu_dereference(hlist_first_rcu(&bucket->head));
		elem = hlist_entry_safe(node, struct bpf_shtab_elem, node);
		if (elem)
			return elem;
	}

	return NULL;
}

static void *sock_hash_seq_start(struct seq_file *seq, loff_t *pos)
	__acquires(rcu)
{
	struct sock_hash_seq_info *info = seq->private;

	if (*pos == 0)
		++*pos;

	/* pairs with sock_hash_seq_stop */
	rcu_read_lock();
	return sock_hash_seq_find_next(info, NULL);
}

static void *sock_hash_seq_next(struct seq_file *seq, void *v, loff_t *pos)
	__must_hold(rcu)
{
	struct sock_hash_seq_info *info = seq->private;

	++*pos;
	return sock_hash_seq_find_next(info, v);
}

static int sock_hash_seq_show(struct seq_file *seq, void *v)
	__must_hold(rcu)
{
	struct sock_hash_seq_info *info = seq->private;
	struct bpf_iter__sockmap ctx = {};
	struct bpf_shtab_elem *elem = v;
	struct bpf_iter_meta meta;
	struct bpf_prog *prog;

	meta.seq = seq;
	prog = bpf_iter_get_info(&meta, !elem);
	if (!prog)
		return 0;

	ctx.meta = &meta;
	ctx.map = info->map;
	if (elem) {
		ctx.key = elem->key;
		ctx.sk = elem->sk;
	}

	return bpf_iter_run_prog(prog, &ctx);
}

static void sock_hash_seq_stop(struct seq_file *seq, void *v)
	__releases(rcu)
{
	if (!v)
		(void)sock_hash_seq_show(seq, NULL);

	/* pairs with sock_hash_seq_start */
	rcu_read_unlock();
}

static const struct seq_operations sock_hash_seq_ops = {
	.start	= sock_hash_seq_start,
	.next	= sock_hash_seq_next,
	.stop	= sock_hash_seq_stop,
	.show	= sock_hash_seq_show,
};

static int sock_hash_init_seq_private(void *priv_data,
				     struct bpf_iter_aux_info *aux)
{
	struct sock_hash_seq_info *info = priv_data;

	info->map = aux->map;
	info->htab = container_of(aux->map, struct bpf_shtab, map);
	return 0;
}

static const struct bpf_iter_seq_info sock_hash_iter_seq_info = {
	.seq_ops		= &sock_hash_seq_ops,
	.init_seq_private	= sock_hash_init_seq_private,
	.seq_priv_size		= sizeof(struct sock_hash_seq_info),
};

static int sock_hash_map_btf_id;
const struct bpf_map_ops sock_hash_ops = {
	.map_meta_equal		= bpf_map_meta_equal,
	.map_alloc		= sock_hash_alloc,
	.map_free		= sock_hash_free,
	.map_get_next_key	= sock_hash_get_next_key,
	.map_update_elem	= sock_map_update_elem,
	.map_delete_elem	= sock_hash_delete_elem,
	.map_lookup_elem	= sock_hash_lookup,
	.map_lookup_elem_sys_only = sock_hash_lookup_sys,
	.map_release_uref	= sock_hash_release_progs,
	.map_check_btf		= map_check_no_btf,
	.map_btf_name		= "bpf_shtab",
	.map_btf_id		= &sock_hash_map_btf_id,
	.iter_seq_info		= &sock_hash_iter_seq_info,
};

static struct sk_psock_progs *sock_map_progs(struct bpf_map *map)
{
	switch (map->map_type) {
	case BPF_MAP_TYPE_SOCKMAP:
		return &container_of(map, struct bpf_stab, map)->progs;
	case BPF_MAP_TYPE_SOCKHASH:
		return &container_of(map, struct bpf_shtab, map)->progs;
	default:
		break;
	}

	return NULL;
}

static int sock_map_prog_update(struct bpf_map *map, struct bpf_prog *prog,
				struct bpf_prog *old, u32 which)
{
	struct sk_psock_progs *progs = sock_map_progs(map);
	struct bpf_prog **pprog;

	if (!progs)
		return -EOPNOTSUPP;

	switch (which) {
	case BPF_SK_MSG_VERDICT:
		pprog = &progs->msg_parser;
		break;
#if IS_ENABLED(CONFIG_BPF_STREAM_PARSER)
	case BPF_SK_SKB_STREAM_PARSER:
		pprog = &progs->stream_parser;
		break;
#endif
	case BPF_SK_SKB_STREAM_VERDICT:
		if (progs->skb_verdict)
			return -EBUSY;
		pprog = &progs->stream_verdict;
		break;
	case BPF_SK_SKB_VERDICT:
		if (progs->stream_verdict)
			return -EBUSY;
		pprog = &progs->skb_verdict;
		break;
	default:
		return -EOPNOTSUPP;
	}

	if (old)
		return psock_replace_prog(pprog, prog, old);

	psock_set_prog(pprog, prog);
	return 0;
}

static void sock_map_unlink(struct sock *sk, struct sk_psock_link *link)
{
	switch (link->map->map_type) {
	case BPF_MAP_TYPE_SOCKMAP:
		return sock_map_delete_from_link(link->map, sk,
						 link->link_raw);
	case BPF_MAP_TYPE_SOCKHASH:
		return sock_hash_delete_from_link(link->map, sk,
						  link->link_raw);
	default:
		break;
	}
}

static void sock_map_remove_links(struct sock *sk, struct sk_psock *psock)
{
	struct sk_psock_link *link;

	while ((link = sk_psock_link_pop(psock))) {
		sock_map_unlink(sk, link);
		sk_psock_free_link(link);
	}
}

void sock_map_unhash(struct sock *sk)
{
	void (*saved_unhash)(struct sock *sk);
	struct sk_psock *psock;

	rcu_read_lock();
	psock = sk_psock(sk);
	if (unlikely(!psock)) {
		rcu_read_unlock();
		if (sk->sk_prot->unhash)
			sk->sk_prot->unhash(sk);
		return;
	}

	saved_unhash = psock->saved_unhash;
	sock_map_remove_links(sk, psock);
	rcu_read_unlock();
	saved_unhash(sk);
}
EXPORT_SYMBOL_GPL(sock_map_unhash);

void sock_map_close(struct sock *sk, long timeout)
{
	void (*saved_close)(struct sock *sk, long timeout);
	struct sk_psock *psock;

	lock_sock(sk);
	rcu_read_lock();
	psock = sk_psock_get(sk);
	if (unlikely(!psock)) {
		rcu_read_unlock();
		release_sock(sk);
		return sk->sk_prot->close(sk, timeout);
	}

	saved_close = psock->saved_close;
	sock_map_remove_links(sk, psock);
	rcu_read_unlock();
	sk_psock_stop(psock, true);
	sk_psock_put(sk, psock);
	release_sock(sk);
	saved_close(sk, timeout);
}
EXPORT_SYMBOL_GPL(sock_map_close);

static int sock_map_iter_attach_target(struct bpf_prog *prog,
				       union bpf_iter_link_info *linfo,
				       struct bpf_iter_aux_info *aux)
{
	struct bpf_map *map;
	int err = -EINVAL;

	if (!linfo->map.map_fd)
		return -EBADF;

	map = bpf_map_get_with_uref(linfo->map.map_fd);
	if (IS_ERR(map))
		return PTR_ERR(map);

	if (map->map_type != BPF_MAP_TYPE_SOCKMAP &&
	    map->map_type != BPF_MAP_TYPE_SOCKHASH)
		goto put_map;

	if (prog->aux->max_rdonly_access > map->key_size) {
		err = -EACCES;
		goto put_map;
	}

	aux->map = map;
	return 0;

put_map:
	bpf_map_put_with_uref(map);
	return err;
}

static void sock_map_iter_detach_target(struct bpf_iter_aux_info *aux)
{
	bpf_map_put_with_uref(aux->map);
}

static struct bpf_iter_reg sock_map_iter_reg = {
	.target			= "sockmap",
	.attach_target		= sock_map_iter_attach_target,
	.detach_target		= sock_map_iter_detach_target,
	.show_fdinfo		= bpf_iter_map_show_fdinfo,
	.fill_link_info		= bpf_iter_map_fill_link_info,
	.ctx_arg_info_size	= 2,
	.ctx_arg_info		= {
		{ offsetof(struct bpf_iter__sockmap, key),
		  PTR_TO_RDONLY_BUF_OR_NULL },
		{ offsetof(struct bpf_iter__sockmap, sk),
		  PTR_TO_BTF_ID_OR_NULL },
	},
};

static int __init bpf_sockmap_iter_init(void)
{
	sock_map_iter_reg.ctx_arg_info[1].btf_id =
		btf_sock_ids[BTF_SOCK_TYPE_SOCK];
	return bpf_iter_reg_target(&sock_map_iter_reg);
}
late_initcall(bpf_sockmap_iter_init);<|MERGE_RESOLUTION|>--- conflicted
+++ resolved
@@ -516,15 +516,6 @@
 	       ops->op == BPF_SOCK_OPS_TCP_LISTEN_CB;
 }
 
-<<<<<<< HEAD
-static bool sk_is_tcp(const struct sock *sk)
-{
-	return sk->sk_type == SOCK_STREAM &&
-	       sk->sk_protocol == IPPROTO_TCP;
-}
-
-=======
->>>>>>> df0cc57e
 static bool sock_map_redirect_allowed(const struct sock *sk)
 {
 	if (sk_is_tcp(sk))
