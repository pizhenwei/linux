/*
 *	Linux INET6 implementation
 *	Forwarding Information Database
 *
 *	Authors:
 *	Pedro Roque		<roque@di.fc.ul.pt>
 *
 *	This program is free software; you can redistribute it and/or
 *      modify it under the terms of the GNU General Public License
 *      as published by the Free Software Foundation; either version
 *      2 of the License, or (at your option) any later version.
 *
 *	Changes:
 *	Yuji SEKIYA @USAGI:	Support default route on router node;
 *				remove ip6_null_entry from the top of
 *				routing table.
 *	Ville Nuorvala:		Fixed routing subtrees.
 */

#define pr_fmt(fmt) "IPv6: " fmt

#include <linux/errno.h>
#include <linux/types.h>
#include <linux/net.h>
#include <linux/route.h>
#include <linux/netdevice.h>
#include <linux/in6.h>
#include <linux/init.h>
#include <linux/list.h>
#include <linux/slab.h>

#include <net/ipv6.h>
#include <net/ndisc.h>
#include <net/addrconf.h>
#include <net/lwtunnel.h>
#include <net/fib_notifier.h>

#include <net/ip6_fib.h>
#include <net/ip6_route.h>

static struct kmem_cache *fib6_node_kmem __read_mostly;

struct fib6_cleaner {
	struct fib6_walker w;
	struct net *net;
	int (*func)(struct rt6_info *, void *arg);
	int sernum;
	void *arg;
};

#ifdef CONFIG_IPV6_SUBTREES
#define FWS_INIT FWS_S
#else
#define FWS_INIT FWS_L
#endif

static struct rt6_info *fib6_find_prefix(struct net *net,
					 struct fib6_table *table,
					 struct fib6_node *fn);
static struct fib6_node *fib6_repair_tree(struct net *net,
					  struct fib6_table *table,
					  struct fib6_node *fn);
static int fib6_walk(struct net *net, struct fib6_walker *w);
static int fib6_walk_continue(struct fib6_walker *w);

/*
 *	A routing update causes an increase of the serial number on the
 *	affected subtree. This allows for cached routes to be asynchronously
 *	tested when modifications are made to the destination cache as a
 *	result of redirects, path MTU changes, etc.
 */

static void fib6_gc_timer_cb(struct timer_list *t);

#define FOR_WALKERS(net, w) \
	list_for_each_entry(w, &(net)->ipv6.fib6_walkers, lh)

static void fib6_walker_link(struct net *net, struct fib6_walker *w)
{
	write_lock_bh(&net->ipv6.fib6_walker_lock);
	list_add(&w->lh, &net->ipv6.fib6_walkers);
	write_unlock_bh(&net->ipv6.fib6_walker_lock);
}

static void fib6_walker_unlink(struct net *net, struct fib6_walker *w)
{
	write_lock_bh(&net->ipv6.fib6_walker_lock);
	list_del(&w->lh);
	write_unlock_bh(&net->ipv6.fib6_walker_lock);
}

static int fib6_new_sernum(struct net *net)
{
	int new, old;

	do {
		old = atomic_read(&net->ipv6.fib6_sernum);
		new = old < INT_MAX ? old + 1 : 1;
	} while (atomic_cmpxchg(&net->ipv6.fib6_sernum,
				old, new) != old);
	return new;
}

enum {
	FIB6_NO_SERNUM_CHANGE = 0,
};

void fib6_update_sernum(struct rt6_info *rt)
{
	struct fib6_table *table = rt->rt6i_table;
	struct net *net = dev_net(rt->dst.dev);
	struct fib6_node *fn;

	spin_lock_bh(&table->tb6_lock);
	fn = rcu_dereference_protected(rt->rt6i_node,
			lockdep_is_held(&table->tb6_lock));
	if (fn)
		fn->fn_sernum = fib6_new_sernum(net);
	spin_unlock_bh(&table->tb6_lock);
}

/*
 *	Auxiliary address test functions for the radix tree.
 *
 *	These assume a 32bit processor (although it will work on
 *	64bit processors)
 */

/*
 *	test bit
 */
#if defined(__LITTLE_ENDIAN)
# define BITOP_BE32_SWIZZLE	(0x1F & ~7)
#else
# define BITOP_BE32_SWIZZLE	0
#endif

static __be32 addr_bit_set(const void *token, int fn_bit)
{
	const __be32 *addr = token;
	/*
	 * Here,
	 *	1 << ((~fn_bit ^ BITOP_BE32_SWIZZLE) & 0x1f)
	 * is optimized version of
	 *	htonl(1 << ((~fn_bit)&0x1F))
	 * See include/asm-generic/bitops/le.h.
	 */
	return (__force __be32)(1 << ((~fn_bit ^ BITOP_BE32_SWIZZLE) & 0x1f)) &
	       addr[fn_bit >> 5];
}

static struct fib6_node *node_alloc(struct net *net)
{
	struct fib6_node *fn;

	fn = kmem_cache_zalloc(fib6_node_kmem, GFP_ATOMIC);
	if (fn)
		net->ipv6.rt6_stats->fib_nodes++;

	return fn;
}

static void node_free_immediate(struct net *net, struct fib6_node *fn)
{
	kmem_cache_free(fib6_node_kmem, fn);
	net->ipv6.rt6_stats->fib_nodes--;
}

static void node_free_rcu(struct rcu_head *head)
{
	struct fib6_node *fn = container_of(head, struct fib6_node, rcu);

	kmem_cache_free(fib6_node_kmem, fn);
}

static void node_free(struct net *net, struct fib6_node *fn)
{
	call_rcu(&fn->rcu, node_free_rcu);
	net->ipv6.rt6_stats->fib_nodes--;
}

void rt6_free_pcpu(struct rt6_info *non_pcpu_rt)
{
	int cpu;

	if (!non_pcpu_rt->rt6i_pcpu)
		return;

	for_each_possible_cpu(cpu) {
		struct rt6_info **ppcpu_rt;
		struct rt6_info *pcpu_rt;

		ppcpu_rt = per_cpu_ptr(non_pcpu_rt->rt6i_pcpu, cpu);
		pcpu_rt = *ppcpu_rt;
		if (pcpu_rt) {
			dst_dev_put(&pcpu_rt->dst);
			dst_release(&pcpu_rt->dst);
			*ppcpu_rt = NULL;
		}
	}
}
EXPORT_SYMBOL_GPL(rt6_free_pcpu);

static void fib6_free_table(struct fib6_table *table)
{
	inetpeer_invalidate_tree(&table->tb6_peers);
	kfree(table);
}

static void fib6_link_table(struct net *net, struct fib6_table *tb)
{
	unsigned int h;

	/*
	 * Initialize table lock at a single place to give lockdep a key,
	 * tables aren't visible prior to being linked to the list.
	 */
	spin_lock_init(&tb->tb6_lock);
	h = tb->tb6_id & (FIB6_TABLE_HASHSZ - 1);

	/*
	 * No protection necessary, this is the only list mutatation
	 * operation, tables never disappear once they exist.
	 */
	hlist_add_head_rcu(&tb->tb6_hlist, &net->ipv6.fib_table_hash[h]);
}

#ifdef CONFIG_IPV6_MULTIPLE_TABLES

static struct fib6_table *fib6_alloc_table(struct net *net, u32 id)
{
	struct fib6_table *table;

	table = kzalloc(sizeof(*table), GFP_ATOMIC);
	if (table) {
		table->tb6_id = id;
		rcu_assign_pointer(table->tb6_root.leaf,
				   net->ipv6.ip6_null_entry);
		table->tb6_root.fn_flags = RTN_ROOT | RTN_TL_ROOT | RTN_RTINFO;
		inet_peer_base_init(&table->tb6_peers);
	}

	return table;
}

struct fib6_table *fib6_new_table(struct net *net, u32 id)
{
	struct fib6_table *tb;

	if (id == 0)
		id = RT6_TABLE_MAIN;
	tb = fib6_get_table(net, id);
	if (tb)
		return tb;

	tb = fib6_alloc_table(net, id);
	if (tb)
		fib6_link_table(net, tb);

	return tb;
}
EXPORT_SYMBOL_GPL(fib6_new_table);

struct fib6_table *fib6_get_table(struct net *net, u32 id)
{
	struct fib6_table *tb;
	struct hlist_head *head;
	unsigned int h;

	if (id == 0)
		id = RT6_TABLE_MAIN;
	h = id & (FIB6_TABLE_HASHSZ - 1);
	rcu_read_lock();
	head = &net->ipv6.fib_table_hash[h];
	hlist_for_each_entry_rcu(tb, head, tb6_hlist) {
		if (tb->tb6_id == id) {
			rcu_read_unlock();
			return tb;
		}
	}
	rcu_read_unlock();

	return NULL;
}
EXPORT_SYMBOL_GPL(fib6_get_table);

static void __net_init fib6_tables_init(struct net *net)
{
	fib6_link_table(net, net->ipv6.fib6_main_tbl);
	fib6_link_table(net, net->ipv6.fib6_local_tbl);
}
#else

struct fib6_table *fib6_new_table(struct net *net, u32 id)
{
	return fib6_get_table(net, id);
}

struct fib6_table *fib6_get_table(struct net *net, u32 id)
{
	  return net->ipv6.fib6_main_tbl;
}

struct dst_entry *fib6_rule_lookup(struct net *net, struct flowi6 *fl6,
				   int flags, pol_lookup_t lookup)
{
	struct rt6_info *rt;

	rt = lookup(net, net->ipv6.fib6_main_tbl, fl6, flags);
	if (rt->dst.error == -EAGAIN) {
		ip6_rt_put(rt);
		rt = net->ipv6.ip6_null_entry;
		dst_hold(&rt->dst);
	}

	return &rt->dst;
}

static void __net_init fib6_tables_init(struct net *net)
{
	fib6_link_table(net, net->ipv6.fib6_main_tbl);
}

#endif

unsigned int fib6_tables_seq_read(struct net *net)
{
	unsigned int h, fib_seq = 0;

	rcu_read_lock();
	for (h = 0; h < FIB6_TABLE_HASHSZ; h++) {
		struct hlist_head *head = &net->ipv6.fib_table_hash[h];
		struct fib6_table *tb;

		hlist_for_each_entry_rcu(tb, head, tb6_hlist)
			fib_seq += tb->fib_seq;
	}
	rcu_read_unlock();

	return fib_seq;
}

static int call_fib6_entry_notifier(struct notifier_block *nb, struct net *net,
				    enum fib_event_type event_type,
				    struct rt6_info *rt)
{
	struct fib6_entry_notifier_info info = {
		.rt = rt,
	};

	return call_fib6_notifier(nb, net, event_type, &info.info);
}

static int call_fib6_entry_notifiers(struct net *net,
				     enum fib_event_type event_type,
				     struct rt6_info *rt,
				     struct netlink_ext_ack *extack)
{
	struct fib6_entry_notifier_info info = {
		.info.extack = extack,
		.rt = rt,
	};

	rt->rt6i_table->fib_seq++;
	return call_fib6_notifiers(net, event_type, &info.info);
}

struct fib6_dump_arg {
	struct net *net;
	struct notifier_block *nb;
};

static void fib6_rt_dump(struct rt6_info *rt, struct fib6_dump_arg *arg)
{
	if (rt == arg->net->ipv6.ip6_null_entry)
		return;
	call_fib6_entry_notifier(arg->nb, arg->net, FIB_EVENT_ENTRY_ADD, rt);
}

static int fib6_node_dump(struct fib6_walker *w)
{
	struct rt6_info *rt;

	for_each_fib6_walker_rt(w)
		fib6_rt_dump(rt, w->args);
	w->leaf = NULL;
	return 0;
}

static void fib6_table_dump(struct net *net, struct fib6_table *tb,
			    struct fib6_walker *w)
{
	w->root = &tb->tb6_root;
	spin_lock_bh(&tb->tb6_lock);
	fib6_walk(net, w);
	spin_unlock_bh(&tb->tb6_lock);
}

/* Called with rcu_read_lock() */
int fib6_tables_dump(struct net *net, struct notifier_block *nb)
{
	struct fib6_dump_arg arg;
	struct fib6_walker *w;
	unsigned int h;

	w = kzalloc(sizeof(*w), GFP_ATOMIC);
	if (!w)
		return -ENOMEM;

	w->func = fib6_node_dump;
	arg.net = net;
	arg.nb = nb;
	w->args = &arg;

	for (h = 0; h < FIB6_TABLE_HASHSZ; h++) {
		struct hlist_head *head = &net->ipv6.fib_table_hash[h];
		struct fib6_table *tb;

		hlist_for_each_entry_rcu(tb, head, tb6_hlist)
			fib6_table_dump(net, tb, w);
	}

	kfree(w);

	return 0;
}

static int fib6_dump_node(struct fib6_walker *w)
{
	int res;
	struct rt6_info *rt;

	for_each_fib6_walker_rt(w) {
		res = rt6_dump_route(rt, w->args);
		if (res < 0) {
			/* Frame is full, suspend walking */
			w->leaf = rt;
			return 1;
		}

		/* Multipath routes are dumped in one route with the
		 * RTA_MULTIPATH attribute. Jump 'rt' to point to the
		 * last sibling of this route (no need to dump the
		 * sibling routes again)
		 */
		if (rt->rt6i_nsiblings)
			rt = list_last_entry(&rt->rt6i_siblings,
					     struct rt6_info,
					     rt6i_siblings);
	}
	w->leaf = NULL;
	return 0;
}

static void fib6_dump_end(struct netlink_callback *cb)
{
	struct net *net = sock_net(cb->skb->sk);
	struct fib6_walker *w = (void *)cb->args[2];

	if (w) {
		if (cb->args[4]) {
			cb->args[4] = 0;
			fib6_walker_unlink(net, w);
		}
		cb->args[2] = 0;
		kfree(w);
	}
	cb->done = (void *)cb->args[3];
	cb->args[1] = 3;
}

static int fib6_dump_done(struct netlink_callback *cb)
{
	fib6_dump_end(cb);
	return cb->done ? cb->done(cb) : 0;
}

static int fib6_dump_table(struct fib6_table *table, struct sk_buff *skb,
			   struct netlink_callback *cb)
{
	struct net *net = sock_net(skb->sk);
	struct fib6_walker *w;
	int res;

	w = (void *)cb->args[2];
	w->root = &table->tb6_root;

	if (cb->args[4] == 0) {
		w->count = 0;
		w->skip = 0;

		spin_lock_bh(&table->tb6_lock);
		res = fib6_walk(net, w);
		spin_unlock_bh(&table->tb6_lock);
		if (res > 0) {
			cb->args[4] = 1;
			cb->args[5] = w->root->fn_sernum;
		}
	} else {
		if (cb->args[5] != w->root->fn_sernum) {
			/* Begin at the root if the tree changed */
			cb->args[5] = w->root->fn_sernum;
			w->state = FWS_INIT;
			w->node = w->root;
			w->skip = w->count;
		} else
			w->skip = 0;

		spin_lock_bh(&table->tb6_lock);
		res = fib6_walk_continue(w);
		spin_unlock_bh(&table->tb6_lock);
		if (res <= 0) {
			fib6_walker_unlink(net, w);
			cb->args[4] = 0;
		}
	}

	return res;
}

static int inet6_dump_fib(struct sk_buff *skb, struct netlink_callback *cb)
{
	struct net *net = sock_net(skb->sk);
	unsigned int h, s_h;
	unsigned int e = 0, s_e;
	struct rt6_rtnl_dump_arg arg;
	struct fib6_walker *w;
	struct fib6_table *tb;
	struct hlist_head *head;
	int res = 0;

	s_h = cb->args[0];
	s_e = cb->args[1];

	w = (void *)cb->args[2];
	if (!w) {
		/* New dump:
		 *
		 * 1. hook callback destructor.
		 */
		cb->args[3] = (long)cb->done;
		cb->done = fib6_dump_done;

		/*
		 * 2. allocate and initialize walker.
		 */
		w = kzalloc(sizeof(*w), GFP_ATOMIC);
		if (!w)
			return -ENOMEM;
		w->func = fib6_dump_node;
		cb->args[2] = (long)w;
	}

	arg.skb = skb;
	arg.cb = cb;
	arg.net = net;
	w->args = &arg;

	rcu_read_lock();
	for (h = s_h; h < FIB6_TABLE_HASHSZ; h++, s_e = 0) {
		e = 0;
		head = &net->ipv6.fib_table_hash[h];
		hlist_for_each_entry_rcu(tb, head, tb6_hlist) {
			if (e < s_e)
				goto next;
			res = fib6_dump_table(tb, skb, cb);
			if (res != 0)
				goto out;
next:
			e++;
		}
	}
out:
	rcu_read_unlock();
	cb->args[1] = e;
	cb->args[0] = h;

	res = res < 0 ? res : skb->len;
	if (res <= 0)
		fib6_dump_end(cb);
	return res;
}

/*
 *	Routing Table
 *
 *	return the appropriate node for a routing tree "add" operation
 *	by either creating and inserting or by returning an existing
 *	node.
 */

static struct fib6_node *fib6_add_1(struct net *net,
				    struct fib6_table *table,
				    struct fib6_node *root,
				    struct in6_addr *addr, int plen,
				    int offset, int allow_create,
				    int replace_required,
				    struct netlink_ext_ack *extack)
{
	struct fib6_node *fn, *in, *ln;
	struct fib6_node *pn = NULL;
	struct rt6key *key;
	int	bit;
	__be32	dir = 0;

	RT6_TRACE("fib6_add_1\n");

	/* insert node in tree */

	fn = root;

	do {
		struct rt6_info *leaf = rcu_dereference_protected(fn->leaf,
					    lockdep_is_held(&table->tb6_lock));
		key = (struct rt6key *)((u8 *)leaf + offset);

		/*
		 *	Prefix match
		 */
		if (plen < fn->fn_bit ||
		    !ipv6_prefix_equal(&key->addr, addr, fn->fn_bit)) {
			if (!allow_create) {
				if (replace_required) {
					NL_SET_ERR_MSG(extack,
						       "Can not replace route - no match found");
					pr_warn("Can't replace route, no match found\n");
					return ERR_PTR(-ENOENT);
				}
				pr_warn("NLM_F_CREATE should be set when creating new route\n");
			}
			goto insert_above;
		}

		/*
		 *	Exact match ?
		 */

		if (plen == fn->fn_bit) {
			/* clean up an intermediate node */
			if (!(fn->fn_flags & RTN_RTINFO)) {
				RCU_INIT_POINTER(fn->leaf, NULL);
				rt6_release(leaf);
<<<<<<< HEAD
=======
			/* remove null_entry in the root node */
			} else if (fn->fn_flags & RTN_TL_ROOT &&
				   rcu_access_pointer(fn->leaf) ==
				   net->ipv6.ip6_null_entry) {
				RCU_INIT_POINTER(fn->leaf, NULL);
>>>>>>> 8f05b9c6
			}

			return fn;
		}

		/*
		 *	We have more bits to go
		 */

		/* Try to walk down on tree. */
		dir = addr_bit_set(addr, fn->fn_bit);
		pn = fn;
		fn = dir ?
		     rcu_dereference_protected(fn->right,
					lockdep_is_held(&table->tb6_lock)) :
		     rcu_dereference_protected(fn->left,
					lockdep_is_held(&table->tb6_lock));
	} while (fn);

	if (!allow_create) {
		/* We should not create new node because
		 * NLM_F_REPLACE was specified without NLM_F_CREATE
		 * I assume it is safe to require NLM_F_CREATE when
		 * REPLACE flag is used! Later we may want to remove the
		 * check for replace_required, because according
		 * to netlink specification, NLM_F_CREATE
		 * MUST be specified if new route is created.
		 * That would keep IPv6 consistent with IPv4
		 */
		if (replace_required) {
			NL_SET_ERR_MSG(extack,
				       "Can not replace route - no match found");
			pr_warn("Can't replace route, no match found\n");
			return ERR_PTR(-ENOENT);
		}
		pr_warn("NLM_F_CREATE should be set when creating new route\n");
	}
	/*
	 *	We walked to the bottom of tree.
	 *	Create new leaf node without children.
	 */

	ln = node_alloc(net);

	if (!ln)
		return ERR_PTR(-ENOMEM);
	ln->fn_bit = plen;
	RCU_INIT_POINTER(ln->parent, pn);

	if (dir)
		rcu_assign_pointer(pn->right, ln);
	else
		rcu_assign_pointer(pn->left, ln);

	return ln;


insert_above:
	/*
	 * split since we don't have a common prefix anymore or
	 * we have a less significant route.
	 * we've to insert an intermediate node on the list
	 * this new node will point to the one we need to create
	 * and the current
	 */

	pn = rcu_dereference_protected(fn->parent,
				       lockdep_is_held(&table->tb6_lock));

	/* find 1st bit in difference between the 2 addrs.

	   See comment in __ipv6_addr_diff: bit may be an invalid value,
	   but if it is >= plen, the value is ignored in any case.
	 */

	bit = __ipv6_addr_diff(addr, &key->addr, sizeof(*addr));

	/*
	 *		(intermediate)[in]
	 *	          /	   \
	 *	(new leaf node)[ln] (old node)[fn]
	 */
	if (plen > bit) {
		in = node_alloc(net);
		ln = node_alloc(net);

		if (!in || !ln) {
			if (in)
				node_free_immediate(net, in);
			if (ln)
				node_free_immediate(net, ln);
			return ERR_PTR(-ENOMEM);
		}

		/*
		 * new intermediate node.
		 * RTN_RTINFO will
		 * be off since that an address that chooses one of
		 * the branches would not match less specific routes
		 * in the other branch
		 */

		in->fn_bit = bit;

		RCU_INIT_POINTER(in->parent, pn);
		in->leaf = fn->leaf;
		atomic_inc(&rcu_dereference_protected(in->leaf,
				lockdep_is_held(&table->tb6_lock))->rt6i_ref);

		/* update parent pointer */
		if (dir)
			rcu_assign_pointer(pn->right, in);
		else
			rcu_assign_pointer(pn->left, in);

		ln->fn_bit = plen;

		RCU_INIT_POINTER(ln->parent, in);
		rcu_assign_pointer(fn->parent, in);

		if (addr_bit_set(addr, bit)) {
			rcu_assign_pointer(in->right, ln);
			rcu_assign_pointer(in->left, fn);
		} else {
			rcu_assign_pointer(in->left, ln);
			rcu_assign_pointer(in->right, fn);
		}
	} else { /* plen <= bit */

		/*
		 *		(new leaf node)[ln]
		 *	          /	   \
		 *	     (old node)[fn] NULL
		 */

		ln = node_alloc(net);

		if (!ln)
			return ERR_PTR(-ENOMEM);

		ln->fn_bit = plen;

		RCU_INIT_POINTER(ln->parent, pn);

		if (addr_bit_set(&key->addr, plen))
			RCU_INIT_POINTER(ln->right, fn);
		else
			RCU_INIT_POINTER(ln->left, fn);

		rcu_assign_pointer(fn->parent, ln);

		if (dir)
			rcu_assign_pointer(pn->right, ln);
		else
			rcu_assign_pointer(pn->left, ln);
	}
	return ln;
}

static bool rt6_qualify_for_ecmp(struct rt6_info *rt)
{
	return (rt->rt6i_flags & (RTF_GATEWAY|RTF_ADDRCONF|RTF_DYNAMIC)) ==
	       RTF_GATEWAY;
}

static void fib6_copy_metrics(u32 *mp, const struct mx6_config *mxc)
{
	int i;

	for (i = 0; i < RTAX_MAX; i++) {
		if (test_bit(i, mxc->mx_valid))
			mp[i] = mxc->mx[i];
	}
}

static int fib6_commit_metrics(struct dst_entry *dst, struct mx6_config *mxc)
{
	if (!mxc->mx)
		return 0;

	if (dst->flags & DST_HOST) {
		u32 *mp = dst_metrics_write_ptr(dst);

		if (unlikely(!mp))
			return -ENOMEM;

		fib6_copy_metrics(mp, mxc);
	} else {
		dst_init_metrics(dst, mxc->mx, false);

		/* We've stolen mx now. */
		mxc->mx = NULL;
	}

	return 0;
}

static void fib6_purge_rt(struct rt6_info *rt, struct fib6_node *fn,
			  struct net *net)
{
	struct fib6_table *table = rt->rt6i_table;

	if (atomic_read(&rt->rt6i_ref) != 1) {
		/* This route is used as dummy address holder in some split
		 * nodes. It is not leaked, but it still holds other resources,
		 * which must be released in time. So, scan ascendant nodes
		 * and replace dummy references to this route with references
		 * to still alive ones.
		 */
		while (fn) {
			struct rt6_info *leaf = rcu_dereference_protected(fn->leaf,
					    lockdep_is_held(&table->tb6_lock));
			struct rt6_info *new_leaf;
			if (!(fn->fn_flags & RTN_RTINFO) && leaf == rt) {
				new_leaf = fib6_find_prefix(net, table, fn);
				atomic_inc(&new_leaf->rt6i_ref);
				rcu_assign_pointer(fn->leaf, new_leaf);
				rt6_release(rt);
			}
			fn = rcu_dereference_protected(fn->parent,
				    lockdep_is_held(&table->tb6_lock));
		}
	}
}

/*
 *	Insert routing information in a node.
 */

static int fib6_add_rt2node(struct fib6_node *fn, struct rt6_info *rt,
			    struct nl_info *info, struct mx6_config *mxc,
			    struct netlink_ext_ack *extack)
{
	struct rt6_info *leaf = rcu_dereference_protected(fn->leaf,
				    lockdep_is_held(&rt->rt6i_table->tb6_lock));
	struct rt6_info *iter = NULL;
	struct rt6_info __rcu **ins;
	struct rt6_info __rcu **fallback_ins = NULL;
	int replace = (info->nlh &&
		       (info->nlh->nlmsg_flags & NLM_F_REPLACE));
	int add = (!info->nlh ||
		   (info->nlh->nlmsg_flags & NLM_F_CREATE));
	int found = 0;
	bool rt_can_ecmp = rt6_qualify_for_ecmp(rt);
	u16 nlflags = NLM_F_EXCL;
	int err;

	if (info->nlh && (info->nlh->nlmsg_flags & NLM_F_APPEND))
		nlflags |= NLM_F_APPEND;

	ins = &fn->leaf;

	for (iter = leaf; iter;
	     iter = rcu_dereference_protected(iter->dst.rt6_next,
				lockdep_is_held(&rt->rt6i_table->tb6_lock))) {
		/*
		 *	Search for duplicates
		 */

		if (iter->rt6i_metric == rt->rt6i_metric) {
			/*
			 *	Same priority level
			 */
			if (info->nlh &&
			    (info->nlh->nlmsg_flags & NLM_F_EXCL))
				return -EEXIST;

			nlflags &= ~NLM_F_EXCL;
			if (replace) {
				if (rt_can_ecmp == rt6_qualify_for_ecmp(iter)) {
					found++;
					break;
				}
				if (rt_can_ecmp)
					fallback_ins = fallback_ins ?: ins;
				goto next_iter;
			}

			if (rt6_duplicate_nexthop(iter, rt)) {
				if (rt->rt6i_nsiblings)
					rt->rt6i_nsiblings = 0;
				if (!(iter->rt6i_flags & RTF_EXPIRES))
					return -EEXIST;
				if (!(rt->rt6i_flags & RTF_EXPIRES))
					rt6_clean_expires(iter);
				else
					rt6_set_expires(iter, rt->dst.expires);
				iter->rt6i_pmtu = rt->rt6i_pmtu;
				return -EEXIST;
			}
			/* If we have the same destination and the same metric,
			 * but not the same gateway, then the route we try to
			 * add is sibling to this route, increment our counter
			 * of siblings, and later we will add our route to the
			 * list.
			 * Only static routes (which don't have flag
			 * RTF_EXPIRES) are used for ECMPv6.
			 *
			 * To avoid long list, we only had siblings if the
			 * route have a gateway.
			 */
			if (rt_can_ecmp &&
			    rt6_qualify_for_ecmp(iter))
				rt->rt6i_nsiblings++;
		}

		if (iter->rt6i_metric > rt->rt6i_metric)
			break;

next_iter:
		ins = &iter->dst.rt6_next;
	}

	if (fallback_ins && !found) {
		/* No ECMP-able route found, replace first non-ECMP one */
		ins = fallback_ins;
		iter = rcu_dereference_protected(*ins,
				    lockdep_is_held(&rt->rt6i_table->tb6_lock));
		found++;
	}

	/* Reset round-robin state, if necessary */
	if (ins == &fn->leaf)
		fn->rr_ptr = NULL;

	/* Link this route to others same route. */
	if (rt->rt6i_nsiblings) {
		unsigned int rt6i_nsiblings;
		struct rt6_info *sibling, *temp_sibling;

		/* Find the first route that have the same metric */
		sibling = leaf;
		while (sibling) {
			if (sibling->rt6i_metric == rt->rt6i_metric &&
			    rt6_qualify_for_ecmp(sibling)) {
				list_add_tail(&rt->rt6i_siblings,
					      &sibling->rt6i_siblings);
				break;
			}
			sibling = rcu_dereference_protected(sibling->dst.rt6_next,
				    lockdep_is_held(&rt->rt6i_table->tb6_lock));
		}
		/* For each sibling in the list, increment the counter of
		 * siblings. BUG() if counters does not match, list of siblings
		 * is broken!
		 */
		rt6i_nsiblings = 0;
		list_for_each_entry_safe(sibling, temp_sibling,
					 &rt->rt6i_siblings, rt6i_siblings) {
			sibling->rt6i_nsiblings++;
			BUG_ON(sibling->rt6i_nsiblings != rt->rt6i_nsiblings);
			rt6i_nsiblings++;
		}
		BUG_ON(rt6i_nsiblings != rt->rt6i_nsiblings);
	}

	/*
	 *	insert node
	 */
	if (!replace) {
		if (!add)
			pr_warn("NLM_F_CREATE should be set when creating new route\n");

add:
		nlflags |= NLM_F_CREATE;
		err = fib6_commit_metrics(&rt->dst, mxc);
		if (err)
			return err;

		rcu_assign_pointer(rt->dst.rt6_next, iter);
		atomic_inc(&rt->rt6i_ref);
		rcu_assign_pointer(rt->rt6i_node, fn);
		rcu_assign_pointer(*ins, rt);
		call_fib6_entry_notifiers(info->nl_net, FIB_EVENT_ENTRY_ADD,
					  rt, extack);
		if (!info->skip_notify)
			inet6_rt_notify(RTM_NEWROUTE, rt, info, nlflags);
		info->nl_net->ipv6.rt6_stats->fib_rt_entries++;

		if (!(fn->fn_flags & RTN_RTINFO)) {
			info->nl_net->ipv6.rt6_stats->fib_route_nodes++;
			fn->fn_flags |= RTN_RTINFO;
		}

	} else {
		int nsiblings;

		if (!found) {
			if (add)
				goto add;
			pr_warn("NLM_F_REPLACE set, but no existing node found!\n");
			return -ENOENT;
		}

		err = fib6_commit_metrics(&rt->dst, mxc);
		if (err)
			return err;

		atomic_inc(&rt->rt6i_ref);
		rcu_assign_pointer(rt->rt6i_node, fn);
		rt->dst.rt6_next = iter->dst.rt6_next;
		rcu_assign_pointer(*ins, rt);
		call_fib6_entry_notifiers(info->nl_net, FIB_EVENT_ENTRY_REPLACE,
					  rt, extack);
		if (!info->skip_notify)
			inet6_rt_notify(RTM_NEWROUTE, rt, info, NLM_F_REPLACE);
		if (!(fn->fn_flags & RTN_RTINFO)) {
			info->nl_net->ipv6.rt6_stats->fib_route_nodes++;
			fn->fn_flags |= RTN_RTINFO;
		}
		nsiblings = iter->rt6i_nsiblings;
		iter->rt6i_node = NULL;
		fib6_purge_rt(iter, fn, info->nl_net);
		if (rcu_access_pointer(fn->rr_ptr) == iter)
			fn->rr_ptr = NULL;
		rt6_release(iter);

		if (nsiblings) {
			/* Replacing an ECMP route, remove all siblings */
			ins = &rt->dst.rt6_next;
			iter = rcu_dereference_protected(*ins,
				    lockdep_is_held(&rt->rt6i_table->tb6_lock));
			while (iter) {
				if (iter->rt6i_metric > rt->rt6i_metric)
					break;
				if (rt6_qualify_for_ecmp(iter)) {
					*ins = iter->dst.rt6_next;
					iter->rt6i_node = NULL;
					fib6_purge_rt(iter, fn, info->nl_net);
					if (rcu_access_pointer(fn->rr_ptr) == iter)
						fn->rr_ptr = NULL;
					rt6_release(iter);
					nsiblings--;
					info->nl_net->ipv6.rt6_stats->fib_rt_entries--;
				} else {
					ins = &iter->dst.rt6_next;
				}
				iter = rcu_dereference_protected(*ins,
					lockdep_is_held(&rt->rt6i_table->tb6_lock));
			}
			WARN_ON(nsiblings != 0);
		}
	}

	return 0;
}

static void fib6_start_gc(struct net *net, struct rt6_info *rt)
{
	if (!timer_pending(&net->ipv6.ip6_fib_timer) &&
	    (rt->rt6i_flags & (RTF_EXPIRES | RTF_CACHE)))
		mod_timer(&net->ipv6.ip6_fib_timer,
			  jiffies + net->ipv6.sysctl.ip6_rt_gc_interval);
}

void fib6_force_start_gc(struct net *net)
{
	if (!timer_pending(&net->ipv6.ip6_fib_timer))
		mod_timer(&net->ipv6.ip6_fib_timer,
			  jiffies + net->ipv6.sysctl.ip6_rt_gc_interval);
}

static void fib6_update_sernum_upto_root(struct rt6_info *rt,
					 int sernum)
{
	struct fib6_node *fn = rcu_dereference_protected(rt->rt6i_node,
				lockdep_is_held(&rt->rt6i_table->tb6_lock));

	/* paired with smp_rmb() in rt6_get_cookie_safe() */
	smp_wmb();
	while (fn) {
		fn->fn_sernum = sernum;
		fn = rcu_dereference_protected(fn->parent,
				lockdep_is_held(&rt->rt6i_table->tb6_lock));
	}
}

/*
 *	Add routing information to the routing tree.
 *	<destination addr>/<source addr>
 *	with source addr info in sub-trees
 *	Need to own table->tb6_lock
 */

int fib6_add(struct fib6_node *root, struct rt6_info *rt,
	     struct nl_info *info, struct mx6_config *mxc,
	     struct netlink_ext_ack *extack)
{
	struct fib6_table *table = rt->rt6i_table;
	struct fib6_node *fn, *pn = NULL;
	int err = -ENOMEM;
	int allow_create = 1;
	int replace_required = 0;
	int sernum = fib6_new_sernum(info->nl_net);

	if (WARN_ON_ONCE(!atomic_read(&rt->dst.__refcnt)))
		return -EINVAL;
	if (WARN_ON_ONCE(rt->rt6i_flags & RTF_CACHE))
		return -EINVAL;

	if (info->nlh) {
		if (!(info->nlh->nlmsg_flags & NLM_F_CREATE))
			allow_create = 0;
		if (info->nlh->nlmsg_flags & NLM_F_REPLACE)
			replace_required = 1;
	}
	if (!allow_create && !replace_required)
		pr_warn("RTM_NEWROUTE with no NLM_F_CREATE or NLM_F_REPLACE\n");

	fn = fib6_add_1(info->nl_net, table, root,
			&rt->rt6i_dst.addr, rt->rt6i_dst.plen,
			offsetof(struct rt6_info, rt6i_dst), allow_create,
			replace_required, extack);
	if (IS_ERR(fn)) {
		err = PTR_ERR(fn);
		fn = NULL;
		goto out;
	}

	pn = fn;

#ifdef CONFIG_IPV6_SUBTREES
	if (rt->rt6i_src.plen) {
		struct fib6_node *sn;

		if (!rcu_access_pointer(fn->subtree)) {
			struct fib6_node *sfn;

			/*
			 * Create subtree.
			 *
			 *		fn[main tree]
			 *		|
			 *		sfn[subtree root]
			 *		   \
			 *		    sn[new leaf node]
			 */

			/* Create subtree root node */
			sfn = node_alloc(info->nl_net);
			if (!sfn)
				goto failure;

			atomic_inc(&info->nl_net->ipv6.ip6_null_entry->rt6i_ref);
			rcu_assign_pointer(sfn->leaf,
					   info->nl_net->ipv6.ip6_null_entry);
			sfn->fn_flags = RTN_ROOT;

			/* Now add the first leaf node to new subtree */

			sn = fib6_add_1(info->nl_net, table, sfn,
					&rt->rt6i_src.addr, rt->rt6i_src.plen,
					offsetof(struct rt6_info, rt6i_src),
					allow_create, replace_required, extack);

			if (IS_ERR(sn)) {
				/* If it is failed, discard just allocated
				   root, and then (in failure) stale node
				   in main tree.
				 */
				node_free_immediate(info->nl_net, sfn);
				err = PTR_ERR(sn);
				goto failure;
			}

			/* Now link new subtree to main tree */
			rcu_assign_pointer(sfn->parent, fn);
			rcu_assign_pointer(fn->subtree, sfn);
		} else {
			sn = fib6_add_1(info->nl_net, table, FIB6_SUBTREE(fn),
					&rt->rt6i_src.addr, rt->rt6i_src.plen,
					offsetof(struct rt6_info, rt6i_src),
					allow_create, replace_required, extack);

			if (IS_ERR(sn)) {
				err = PTR_ERR(sn);
				goto failure;
			}
		}

		if (!rcu_access_pointer(fn->leaf)) {
			atomic_inc(&rt->rt6i_ref);
			rcu_assign_pointer(fn->leaf, rt);
		}
		fn = sn;
	}
#endif

	err = fib6_add_rt2node(fn, rt, info, mxc, extack);
	if (!err) {
		fib6_update_sernum_upto_root(rt, sernum);
		fib6_start_gc(info->nl_net, rt);
	}

out:
	if (err) {
#ifdef CONFIG_IPV6_SUBTREES
		/*
		 * If fib6_add_1 has cleared the old leaf pointer in the
		 * super-tree leaf node we have to find a new one for it.
		 */
<<<<<<< HEAD
		struct rt6_info *pn_leaf = rcu_dereference_protected(pn->leaf,
					    lockdep_is_held(&table->tb6_lock));
		if (pn != fn && pn_leaf == rt) {
			pn_leaf = NULL;
			RCU_INIT_POINTER(pn->leaf, NULL);
			atomic_dec(&rt->rt6i_ref);
		}
		if (pn != fn && !pn_leaf && !(pn->fn_flags & RTN_RTINFO)) {
			pn_leaf = fib6_find_prefix(info->nl_net, table, pn);
#if RT6_DEBUG >= 2
			if (!pn_leaf) {
				WARN_ON(!pn_leaf);
				pn_leaf = info->nl_net->ipv6.ip6_null_entry;
=======
		if (pn != fn) {
			struct rt6_info *pn_leaf =
				rcu_dereference_protected(pn->leaf,
				    lockdep_is_held(&table->tb6_lock));
			if (pn_leaf == rt) {
				pn_leaf = NULL;
				RCU_INIT_POINTER(pn->leaf, NULL);
				atomic_dec(&rt->rt6i_ref);
>>>>>>> 8f05b9c6
			}
			if (!pn_leaf && !(pn->fn_flags & RTN_RTINFO)) {
				pn_leaf = fib6_find_prefix(info->nl_net, table,
							   pn);
#if RT6_DEBUG >= 2
				if (!pn_leaf) {
					WARN_ON(!pn_leaf);
					pn_leaf =
					    info->nl_net->ipv6.ip6_null_entry;
				}
#endif
<<<<<<< HEAD
			atomic_inc(&pn_leaf->rt6i_ref);
			rcu_assign_pointer(pn->leaf, pn_leaf);
=======
				atomic_inc(&pn_leaf->rt6i_ref);
				rcu_assign_pointer(pn->leaf, pn_leaf);
			}
>>>>>>> 8f05b9c6
		}
#endif
		goto failure;
	}
	return err;

failure:
	/* fn->leaf could be NULL and fib6_repair_tree() needs to be called if:
	 * 1. fn is an intermediate node and we failed to add the new
	 * route to it in both subtree creation failure and fib6_add_rt2node()
	 * failure case.
	 * 2. fn is the root node in the table and we fail to add the first
	 * default route to it.
	 */
<<<<<<< HEAD
	if (fn && !(fn->fn_flags & (RTN_RTINFO|RTN_ROOT)))
=======
	if (fn &&
	    (!(fn->fn_flags & (RTN_RTINFO|RTN_ROOT)) ||
	     (fn->fn_flags & RTN_TL_ROOT &&
	      !rcu_access_pointer(fn->leaf))))
>>>>>>> 8f05b9c6
		fib6_repair_tree(info->nl_net, table, fn);
	/* Always release dst as dst->__refcnt is guaranteed
	 * to be taken before entering this function
	 */
	dst_release_immediate(&rt->dst);
	return err;
}

/*
 *	Routing tree lookup
 *
 */

struct lookup_args {
	int			offset;		/* key offset on rt6_info	*/
	const struct in6_addr	*addr;		/* search key			*/
};

static struct fib6_node *fib6_lookup_1(struct fib6_node *root,
				       struct lookup_args *args)
{
	struct fib6_node *fn;
	__be32 dir;

	if (unlikely(args->offset == 0))
		return NULL;

	/*
	 *	Descend on a tree
	 */

	fn = root;

	for (;;) {
		struct fib6_node *next;

		dir = addr_bit_set(args->addr, fn->fn_bit);

		next = dir ? rcu_dereference(fn->right) :
			     rcu_dereference(fn->left);

		if (next) {
			fn = next;
			continue;
		}
		break;
	}

	while (fn) {
		struct fib6_node *subtree = FIB6_SUBTREE(fn);

		if (subtree || fn->fn_flags & RTN_RTINFO) {
			struct rt6_info *leaf = rcu_dereference(fn->leaf);
			struct rt6key *key;

			if (!leaf)
				goto backtrack;

			key = (struct rt6key *) ((u8 *)leaf + args->offset);

			if (ipv6_prefix_equal(&key->addr, args->addr, key->plen)) {
#ifdef CONFIG_IPV6_SUBTREES
				if (subtree) {
					struct fib6_node *sfn;
					sfn = fib6_lookup_1(subtree, args + 1);
					if (!sfn)
						goto backtrack;
					fn = sfn;
				}
#endif
				if (fn->fn_flags & RTN_RTINFO)
					return fn;
			}
		}
backtrack:
		if (fn->fn_flags & RTN_ROOT)
			break;

		fn = rcu_dereference(fn->parent);
	}

	return NULL;
}

/* called with rcu_read_lock() held
 */
struct fib6_node *fib6_lookup(struct fib6_node *root, const struct in6_addr *daddr,
			      const struct in6_addr *saddr)
{
	struct fib6_node *fn;
	struct lookup_args args[] = {
		{
			.offset = offsetof(struct rt6_info, rt6i_dst),
			.addr = daddr,
		},
#ifdef CONFIG_IPV6_SUBTREES
		{
			.offset = offsetof(struct rt6_info, rt6i_src),
			.addr = saddr,
		},
#endif
		{
			.offset = 0,	/* sentinel */
		}
	};

	fn = fib6_lookup_1(root, daddr ? args : args + 1);
	if (!fn || fn->fn_flags & RTN_TL_ROOT)
		fn = root;

	return fn;
}

/*
 *	Get node with specified destination prefix (and source prefix,
 *	if subtrees are used)
 *	exact_match == true means we try to find fn with exact match of
 *	the passed in prefix addr
 *	exact_match == false means we try to find fn with longest prefix
 *	match of the passed in prefix addr. This is useful for finding fn
 *	for cached route as it will be stored in the exception table under
 *	the node with longest prefix length.
 */


static struct fib6_node *fib6_locate_1(struct fib6_node *root,
				       const struct in6_addr *addr,
				       int plen, int offset,
				       bool exact_match)
{
	struct fib6_node *fn, *prev = NULL;

	for (fn = root; fn ; ) {
		struct rt6_info *leaf = rcu_dereference(fn->leaf);
		struct rt6key *key;

		/* This node is being deleted */
		if (!leaf) {
			if (plen <= fn->fn_bit)
				goto out;
			else
				goto next;
		}

		key = (struct rt6key *)((u8 *)leaf + offset);

		/*
		 *	Prefix match
		 */
		if (plen < fn->fn_bit ||
		    !ipv6_prefix_equal(&key->addr, addr, fn->fn_bit))
			goto out;

		if (plen == fn->fn_bit)
			return fn;

		prev = fn;

next:
		/*
		 *	We have more bits to go
		 */
		if (addr_bit_set(addr, fn->fn_bit))
			fn = rcu_dereference(fn->right);
		else
			fn = rcu_dereference(fn->left);
	}
out:
	if (exact_match)
		return NULL;
	else
		return prev;
}

struct fib6_node *fib6_locate(struct fib6_node *root,
			      const struct in6_addr *daddr, int dst_len,
			      const struct in6_addr *saddr, int src_len,
			      bool exact_match)
{
	struct fib6_node *fn;

	fn = fib6_locate_1(root, daddr, dst_len,
			   offsetof(struct rt6_info, rt6i_dst),
			   exact_match);

#ifdef CONFIG_IPV6_SUBTREES
	if (src_len) {
		WARN_ON(saddr == NULL);
		if (fn) {
			struct fib6_node *subtree = FIB6_SUBTREE(fn);

			if (subtree) {
				fn = fib6_locate_1(subtree, saddr, src_len,
					   offsetof(struct rt6_info, rt6i_src),
					   exact_match);
			}
		}
	}
#endif

	if (fn && fn->fn_flags & RTN_RTINFO)
		return fn;

	return NULL;
}


/*
 *	Deletion
 *
 */

static struct rt6_info *fib6_find_prefix(struct net *net,
					 struct fib6_table *table,
					 struct fib6_node *fn)
{
	struct fib6_node *child_left, *child_right;

	if (fn->fn_flags & RTN_ROOT)
		return net->ipv6.ip6_null_entry;

	while (fn) {
		child_left = rcu_dereference_protected(fn->left,
				    lockdep_is_held(&table->tb6_lock));
		child_right = rcu_dereference_protected(fn->right,
				    lockdep_is_held(&table->tb6_lock));
		if (child_left)
			return rcu_dereference_protected(child_left->leaf,
					lockdep_is_held(&table->tb6_lock));
		if (child_right)
			return rcu_dereference_protected(child_right->leaf,
					lockdep_is_held(&table->tb6_lock));

		fn = FIB6_SUBTREE(fn);
	}
	return NULL;
}

/*
 *	Called to trim the tree of intermediate nodes when possible. "fn"
 *	is the node we want to try and remove.
 *	Need to own table->tb6_lock
 */

static struct fib6_node *fib6_repair_tree(struct net *net,
					  struct fib6_table *table,
					  struct fib6_node *fn)
{
	int children;
	int nstate;
	struct fib6_node *child;
	struct fib6_walker *w;
	int iter = 0;

	/* Set fn->leaf to null_entry for root node. */
	if (fn->fn_flags & RTN_TL_ROOT) {
		rcu_assign_pointer(fn->leaf, net->ipv6.ip6_null_entry);
		return fn;
	}

	for (;;) {
		struct fib6_node *fn_r = rcu_dereference_protected(fn->right,
					    lockdep_is_held(&table->tb6_lock));
		struct fib6_node *fn_l = rcu_dereference_protected(fn->left,
					    lockdep_is_held(&table->tb6_lock));
		struct fib6_node *pn = rcu_dereference_protected(fn->parent,
					    lockdep_is_held(&table->tb6_lock));
		struct fib6_node *pn_r = rcu_dereference_protected(pn->right,
					    lockdep_is_held(&table->tb6_lock));
		struct fib6_node *pn_l = rcu_dereference_protected(pn->left,
					    lockdep_is_held(&table->tb6_lock));
		struct rt6_info *fn_leaf = rcu_dereference_protected(fn->leaf,
					    lockdep_is_held(&table->tb6_lock));
		struct rt6_info *pn_leaf = rcu_dereference_protected(pn->leaf,
					    lockdep_is_held(&table->tb6_lock));
		struct rt6_info *new_fn_leaf;

		RT6_TRACE("fixing tree: plen=%d iter=%d\n", fn->fn_bit, iter);
		iter++;

		WARN_ON(fn->fn_flags & RTN_RTINFO);
		WARN_ON(fn->fn_flags & RTN_TL_ROOT);
		WARN_ON(fn_leaf);

		children = 0;
		child = NULL;
		if (fn_r)
			child = fn_r, children |= 1;
		if (fn_l)
			child = fn_l, children |= 2;

		if (children == 3 || FIB6_SUBTREE(fn)
#ifdef CONFIG_IPV6_SUBTREES
		    /* Subtree root (i.e. fn) may have one child */
		    || (children && fn->fn_flags & RTN_ROOT)
#endif
		    ) {
			new_fn_leaf = fib6_find_prefix(net, table, fn);
#if RT6_DEBUG >= 2
			if (!new_fn_leaf) {
				WARN_ON(!new_fn_leaf);
				new_fn_leaf = net->ipv6.ip6_null_entry;
			}
#endif
			atomic_inc(&new_fn_leaf->rt6i_ref);
			rcu_assign_pointer(fn->leaf, new_fn_leaf);
			return pn;
		}

#ifdef CONFIG_IPV6_SUBTREES
		if (FIB6_SUBTREE(pn) == fn) {
			WARN_ON(!(fn->fn_flags & RTN_ROOT));
			RCU_INIT_POINTER(pn->subtree, NULL);
			nstate = FWS_L;
		} else {
			WARN_ON(fn->fn_flags & RTN_ROOT);
#endif
			if (pn_r == fn)
				rcu_assign_pointer(pn->right, child);
			else if (pn_l == fn)
				rcu_assign_pointer(pn->left, child);
#if RT6_DEBUG >= 2
			else
				WARN_ON(1);
#endif
			if (child)
				rcu_assign_pointer(child->parent, pn);
			nstate = FWS_R;
#ifdef CONFIG_IPV6_SUBTREES
		}
#endif

		read_lock(&net->ipv6.fib6_walker_lock);
		FOR_WALKERS(net, w) {
			if (!child) {
				if (w->node == fn) {
					RT6_TRACE("W %p adjusted by delnode 1, s=%d/%d\n", w, w->state, nstate);
					w->node = pn;
					w->state = nstate;
				}
			} else {
				if (w->node == fn) {
					w->node = child;
					if (children&2) {
						RT6_TRACE("W %p adjusted by delnode 2, s=%d\n", w, w->state);
						w->state = w->state >= FWS_R ? FWS_U : FWS_INIT;
					} else {
						RT6_TRACE("W %p adjusted by delnode 2, s=%d\n", w, w->state);
						w->state = w->state >= FWS_C ? FWS_U : FWS_INIT;
					}
				}
			}
		}
		read_unlock(&net->ipv6.fib6_walker_lock);

		node_free(net, fn);
		if (pn->fn_flags & RTN_RTINFO || FIB6_SUBTREE(pn))
			return pn;

		RCU_INIT_POINTER(pn->leaf, NULL);
		rt6_release(pn_leaf);
		fn = pn;
	}
}

static void fib6_del_route(struct fib6_table *table, struct fib6_node *fn,
			   struct rt6_info __rcu **rtp, struct nl_info *info)
{
	struct fib6_walker *w;
	struct rt6_info *rt = rcu_dereference_protected(*rtp,
				    lockdep_is_held(&table->tb6_lock));
	struct net *net = info->nl_net;

	RT6_TRACE("fib6_del_route\n");

	WARN_ON_ONCE(rt->rt6i_flags & RTF_CACHE);

	/* Unlink it */
	*rtp = rt->dst.rt6_next;
	rt->rt6i_node = NULL;
	net->ipv6.rt6_stats->fib_rt_entries--;
	net->ipv6.rt6_stats->fib_discarded_routes++;

	/* Flush all cached dst in exception table */
	rt6_flush_exceptions(rt);

	/* Reset round-robin state, if necessary */
	if (rcu_access_pointer(fn->rr_ptr) == rt)
		fn->rr_ptr = NULL;

	/* Remove this entry from other siblings */
	if (rt->rt6i_nsiblings) {
		struct rt6_info *sibling, *next_sibling;

		list_for_each_entry_safe(sibling, next_sibling,
					 &rt->rt6i_siblings, rt6i_siblings)
			sibling->rt6i_nsiblings--;
		rt->rt6i_nsiblings = 0;
		list_del_init(&rt->rt6i_siblings);
	}

	/* Adjust walkers */
	read_lock(&net->ipv6.fib6_walker_lock);
	FOR_WALKERS(net, w) {
		if (w->state == FWS_C && w->leaf == rt) {
			RT6_TRACE("walker %p adjusted by delroute\n", w);
			w->leaf = rcu_dereference_protected(rt->dst.rt6_next,
					    lockdep_is_held(&table->tb6_lock));
			if (!w->leaf)
				w->state = FWS_U;
		}
	}
	read_unlock(&net->ipv6.fib6_walker_lock);

<<<<<<< HEAD
	/* If it was last route, expunge its radix tree node */
	if (!rcu_access_pointer(fn->leaf)) {
		fn->fn_flags &= ~RTN_RTINFO;
		net->ipv6.rt6_stats->fib_route_nodes--;
=======
	/* If it was last route, call fib6_repair_tree() to:
	 * 1. For root node, put back null_entry as how the table was created.
	 * 2. For other nodes, expunge its radix tree node.
	 */
	if (!rcu_access_pointer(fn->leaf)) {
		if (!(fn->fn_flags & RTN_TL_ROOT)) {
			fn->fn_flags &= ~RTN_RTINFO;
			net->ipv6.rt6_stats->fib_route_nodes--;
		}
>>>>>>> 8f05b9c6
		fn = fib6_repair_tree(net, table, fn);
	}

	fib6_purge_rt(rt, fn, net);

	call_fib6_entry_notifiers(net, FIB_EVENT_ENTRY_DEL, rt, NULL);
	if (!info->skip_notify)
		inet6_rt_notify(RTM_DELROUTE, rt, info, 0);
	rt6_release(rt);
}

/* Need to own table->tb6_lock */
int fib6_del(struct rt6_info *rt, struct nl_info *info)
{
	struct fib6_node *fn = rcu_dereference_protected(rt->rt6i_node,
				    lockdep_is_held(&rt->rt6i_table->tb6_lock));
	struct fib6_table *table = rt->rt6i_table;
	struct net *net = info->nl_net;
	struct rt6_info __rcu **rtp;
	struct rt6_info __rcu **rtp_next;

#if RT6_DEBUG >= 2
	if (rt->dst.obsolete > 0) {
		WARN_ON(fn);
		return -ENOENT;
	}
#endif
	if (!fn || rt == net->ipv6.ip6_null_entry)
		return -ENOENT;

	WARN_ON(!(fn->fn_flags & RTN_RTINFO));

	/* remove cached dst from exception table */
	if (rt->rt6i_flags & RTF_CACHE)
		return rt6_remove_exception_rt(rt);

	/*
	 *	Walk the leaf entries looking for ourself
	 */

	for (rtp = &fn->leaf; *rtp; rtp = rtp_next) {
		struct rt6_info *cur = rcu_dereference_protected(*rtp,
					lockdep_is_held(&table->tb6_lock));
		if (rt == cur) {
			fib6_del_route(table, fn, rtp, info);
			return 0;
		}
		rtp_next = &cur->dst.rt6_next;
	}
	return -ENOENT;
}

/*
 *	Tree traversal function.
 *
 *	Certainly, it is not interrupt safe.
 *	However, it is internally reenterable wrt itself and fib6_add/fib6_del.
 *	It means, that we can modify tree during walking
 *	and use this function for garbage collection, clone pruning,
 *	cleaning tree when a device goes down etc. etc.
 *
 *	It guarantees that every node will be traversed,
 *	and that it will be traversed only once.
 *
 *	Callback function w->func may return:
 *	0 -> continue walking.
 *	positive value -> walking is suspended (used by tree dumps,
 *	and probably by gc, if it will be split to several slices)
 *	negative value -> terminate walking.
 *
 *	The function itself returns:
 *	0   -> walk is complete.
 *	>0  -> walk is incomplete (i.e. suspended)
 *	<0  -> walk is terminated by an error.
 *
 *	This function is called with tb6_lock held.
 */

static int fib6_walk_continue(struct fib6_walker *w)
{
	struct fib6_node *fn, *pn, *left, *right;

	/* w->root should always be table->tb6_root */
	WARN_ON_ONCE(!(w->root->fn_flags & RTN_TL_ROOT));

	for (;;) {
		fn = w->node;
		if (!fn)
			return 0;

		switch (w->state) {
#ifdef CONFIG_IPV6_SUBTREES
		case FWS_S:
			if (FIB6_SUBTREE(fn)) {
				w->node = FIB6_SUBTREE(fn);
				continue;
			}
			w->state = FWS_L;
#endif
			/* fall through */
		case FWS_L:
			left = rcu_dereference_protected(fn->left, 1);
			if (left) {
				w->node = left;
				w->state = FWS_INIT;
				continue;
			}
			w->state = FWS_R;
			/* fall through */
		case FWS_R:
			right = rcu_dereference_protected(fn->right, 1);
			if (right) {
				w->node = right;
				w->state = FWS_INIT;
				continue;
			}
			w->state = FWS_C;
			w->leaf = rcu_dereference_protected(fn->leaf, 1);
			/* fall through */
		case FWS_C:
			if (w->leaf && fn->fn_flags & RTN_RTINFO) {
				int err;

				if (w->skip) {
					w->skip--;
					goto skip;
				}

				err = w->func(w);
				if (err)
					return err;

				w->count++;
				continue;
			}
skip:
			w->state = FWS_U;
			/* fall through */
		case FWS_U:
			if (fn == w->root)
				return 0;
			pn = rcu_dereference_protected(fn->parent, 1);
			left = rcu_dereference_protected(pn->left, 1);
			right = rcu_dereference_protected(pn->right, 1);
			w->node = pn;
#ifdef CONFIG_IPV6_SUBTREES
			if (FIB6_SUBTREE(pn) == fn) {
				WARN_ON(!(fn->fn_flags & RTN_ROOT));
				w->state = FWS_L;
				continue;
			}
#endif
			if (left == fn) {
				w->state = FWS_R;
				continue;
			}
			if (right == fn) {
				w->state = FWS_C;
				w->leaf = rcu_dereference_protected(w->node->leaf, 1);
				continue;
			}
#if RT6_DEBUG >= 2
			WARN_ON(1);
#endif
		}
	}
}

static int fib6_walk(struct net *net, struct fib6_walker *w)
{
	int res;

	w->state = FWS_INIT;
	w->node = w->root;

	fib6_walker_link(net, w);
	res = fib6_walk_continue(w);
	if (res <= 0)
		fib6_walker_unlink(net, w);
	return res;
}

static int fib6_clean_node(struct fib6_walker *w)
{
	int res;
	struct rt6_info *rt;
	struct fib6_cleaner *c = container_of(w, struct fib6_cleaner, w);
	struct nl_info info = {
		.nl_net = c->net,
	};

	if (c->sernum != FIB6_NO_SERNUM_CHANGE &&
	    w->node->fn_sernum != c->sernum)
		w->node->fn_sernum = c->sernum;

	if (!c->func) {
		WARN_ON_ONCE(c->sernum == FIB6_NO_SERNUM_CHANGE);
		w->leaf = NULL;
		return 0;
	}

	for_each_fib6_walker_rt(w) {
		res = c->func(rt, c->arg);
		if (res < 0) {
			w->leaf = rt;
			res = fib6_del(rt, &info);
			if (res) {
#if RT6_DEBUG >= 2
				pr_debug("%s: del failed: rt=%p@%p err=%d\n",
					 __func__, rt,
					 rcu_access_pointer(rt->rt6i_node),
					 res);
#endif
				continue;
			}
			return 0;
		}
		WARN_ON(res != 0);
	}
	w->leaf = rt;
	return 0;
}

/*
 *	Convenient frontend to tree walker.
 *
 *	func is called on each route.
 *		It may return -1 -> delete this route.
 *		              0  -> continue walking
 */

static void fib6_clean_tree(struct net *net, struct fib6_node *root,
			    int (*func)(struct rt6_info *, void *arg),
			    int sernum, void *arg)
{
	struct fib6_cleaner c;

	c.w.root = root;
	c.w.func = fib6_clean_node;
	c.w.count = 0;
	c.w.skip = 0;
	c.func = func;
	c.sernum = sernum;
	c.arg = arg;
	c.net = net;

	fib6_walk(net, &c.w);
}

static void __fib6_clean_all(struct net *net,
			     int (*func)(struct rt6_info *, void *),
			     int sernum, void *arg)
{
	struct fib6_table *table;
	struct hlist_head *head;
	unsigned int h;

	rcu_read_lock();
	for (h = 0; h < FIB6_TABLE_HASHSZ; h++) {
		head = &net->ipv6.fib_table_hash[h];
		hlist_for_each_entry_rcu(table, head, tb6_hlist) {
			spin_lock_bh(&table->tb6_lock);
			fib6_clean_tree(net, &table->tb6_root,
					func, sernum, arg);
			spin_unlock_bh(&table->tb6_lock);
		}
	}
	rcu_read_unlock();
}

void fib6_clean_all(struct net *net, int (*func)(struct rt6_info *, void *),
		    void *arg)
{
	__fib6_clean_all(net, func, FIB6_NO_SERNUM_CHANGE, arg);
}

static void fib6_flush_trees(struct net *net)
{
	int new_sernum = fib6_new_sernum(net);

	__fib6_clean_all(net, NULL, new_sernum, NULL);
}

/*
 *	Garbage collection
 */

static int fib6_age(struct rt6_info *rt, void *arg)
{
	struct fib6_gc_args *gc_args = arg;
	unsigned long now = jiffies;

	/*
	 *	check addrconf expiration here.
	 *	Routes are expired even if they are in use.
	 */

	if (rt->rt6i_flags & RTF_EXPIRES && rt->dst.expires) {
		if (time_after(now, rt->dst.expires)) {
			RT6_TRACE("expiring %p\n", rt);
			return -1;
		}
		gc_args->more++;
	}

	/*	Also age clones in the exception table.
	 *	Note, that clones are aged out
	 *	only if they are not in use now.
	 */
	rt6_age_exceptions(rt, gc_args, now);

	return 0;
}

void fib6_run_gc(unsigned long expires, struct net *net, bool force)
{
	struct fib6_gc_args gc_args;
	unsigned long now;

	if (force) {
		spin_lock_bh(&net->ipv6.fib6_gc_lock);
	} else if (!spin_trylock_bh(&net->ipv6.fib6_gc_lock)) {
		mod_timer(&net->ipv6.ip6_fib_timer, jiffies + HZ);
		return;
	}
	gc_args.timeout = expires ? (int)expires :
			  net->ipv6.sysctl.ip6_rt_gc_interval;
	gc_args.more = 0;

	fib6_clean_all(net, fib6_age, &gc_args);
	now = jiffies;
	net->ipv6.ip6_rt_last_gc = now;

	if (gc_args.more)
		mod_timer(&net->ipv6.ip6_fib_timer,
			  round_jiffies(now
					+ net->ipv6.sysctl.ip6_rt_gc_interval));
	else
		del_timer(&net->ipv6.ip6_fib_timer);
	spin_unlock_bh(&net->ipv6.fib6_gc_lock);
}

static void fib6_gc_timer_cb(struct timer_list *t)
{
	struct net *arg = from_timer(arg, t, ipv6.ip6_fib_timer);

	fib6_run_gc(0, arg, true);
}

static int __net_init fib6_net_init(struct net *net)
{
	size_t size = sizeof(struct hlist_head) * FIB6_TABLE_HASHSZ;
	int err;

	err = fib6_notifier_init(net);
	if (err)
		return err;

	spin_lock_init(&net->ipv6.fib6_gc_lock);
	rwlock_init(&net->ipv6.fib6_walker_lock);
	INIT_LIST_HEAD(&net->ipv6.fib6_walkers);
	timer_setup(&net->ipv6.ip6_fib_timer, fib6_gc_timer_cb, 0);

	net->ipv6.rt6_stats = kzalloc(sizeof(*net->ipv6.rt6_stats), GFP_KERNEL);
	if (!net->ipv6.rt6_stats)
		goto out_timer;

	/* Avoid false sharing : Use at least a full cache line */
	size = max_t(size_t, size, L1_CACHE_BYTES);

	net->ipv6.fib_table_hash = kzalloc(size, GFP_KERNEL);
	if (!net->ipv6.fib_table_hash)
		goto out_rt6_stats;

	net->ipv6.fib6_main_tbl = kzalloc(sizeof(*net->ipv6.fib6_main_tbl),
					  GFP_KERNEL);
	if (!net->ipv6.fib6_main_tbl)
		goto out_fib_table_hash;

	net->ipv6.fib6_main_tbl->tb6_id = RT6_TABLE_MAIN;
	rcu_assign_pointer(net->ipv6.fib6_main_tbl->tb6_root.leaf,
			   net->ipv6.ip6_null_entry);
	net->ipv6.fib6_main_tbl->tb6_root.fn_flags =
		RTN_ROOT | RTN_TL_ROOT | RTN_RTINFO;
	inet_peer_base_init(&net->ipv6.fib6_main_tbl->tb6_peers);

#ifdef CONFIG_IPV6_MULTIPLE_TABLES
	net->ipv6.fib6_local_tbl = kzalloc(sizeof(*net->ipv6.fib6_local_tbl),
					   GFP_KERNEL);
	if (!net->ipv6.fib6_local_tbl)
		goto out_fib6_main_tbl;
	net->ipv6.fib6_local_tbl->tb6_id = RT6_TABLE_LOCAL;
	rcu_assign_pointer(net->ipv6.fib6_local_tbl->tb6_root.leaf,
			   net->ipv6.ip6_null_entry);
	net->ipv6.fib6_local_tbl->tb6_root.fn_flags =
		RTN_ROOT | RTN_TL_ROOT | RTN_RTINFO;
	inet_peer_base_init(&net->ipv6.fib6_local_tbl->tb6_peers);
#endif
	fib6_tables_init(net);

	return 0;

#ifdef CONFIG_IPV6_MULTIPLE_TABLES
out_fib6_main_tbl:
	kfree(net->ipv6.fib6_main_tbl);
#endif
out_fib_table_hash:
	kfree(net->ipv6.fib_table_hash);
out_rt6_stats:
	kfree(net->ipv6.rt6_stats);
out_timer:
	fib6_notifier_exit(net);
	return -ENOMEM;
}

static void fib6_net_exit(struct net *net)
{
	unsigned int i;

	rt6_ifdown(net, NULL);
	del_timer_sync(&net->ipv6.ip6_fib_timer);

	for (i = 0; i < FIB6_TABLE_HASHSZ; i++) {
		struct hlist_head *head = &net->ipv6.fib_table_hash[i];
		struct hlist_node *tmp;
		struct fib6_table *tb;

		hlist_for_each_entry_safe(tb, tmp, head, tb6_hlist) {
			hlist_del(&tb->tb6_hlist);
			fib6_free_table(tb);
		}
	}

	kfree(net->ipv6.fib_table_hash);
	kfree(net->ipv6.rt6_stats);
	fib6_notifier_exit(net);
}

static struct pernet_operations fib6_net_ops = {
	.init = fib6_net_init,
	.exit = fib6_net_exit,
};

int __init fib6_init(void)
{
	int ret = -ENOMEM;

	fib6_node_kmem = kmem_cache_create("fib6_nodes",
					   sizeof(struct fib6_node),
					   0, SLAB_HWCACHE_ALIGN,
					   NULL);
	if (!fib6_node_kmem)
		goto out;

	ret = register_pernet_subsys(&fib6_net_ops);
	if (ret)
		goto out_kmem_cache_create;

	ret = __rtnl_register(PF_INET6, RTM_GETROUTE, NULL, inet6_dump_fib,
			      0);
	if (ret)
		goto out_unregister_subsys;

	__fib6_flush_trees = fib6_flush_trees;
out:
	return ret;

out_unregister_subsys:
	unregister_pernet_subsys(&fib6_net_ops);
out_kmem_cache_create:
	kmem_cache_destroy(fib6_node_kmem);
	goto out;
}

void fib6_gc_cleanup(void)
{
	unregister_pernet_subsys(&fib6_net_ops);
	kmem_cache_destroy(fib6_node_kmem);
}

#ifdef CONFIG_PROC_FS

struct ipv6_route_iter {
	struct seq_net_private p;
	struct fib6_walker w;
	loff_t skip;
	struct fib6_table *tbl;
	int sernum;
};

static int ipv6_route_seq_show(struct seq_file *seq, void *v)
{
	struct rt6_info *rt = v;
	struct ipv6_route_iter *iter = seq->private;

	seq_printf(seq, "%pi6 %02x ", &rt->rt6i_dst.addr, rt->rt6i_dst.plen);

#ifdef CONFIG_IPV6_SUBTREES
	seq_printf(seq, "%pi6 %02x ", &rt->rt6i_src.addr, rt->rt6i_src.plen);
#else
	seq_puts(seq, "00000000000000000000000000000000 00 ");
#endif
	if (rt->rt6i_flags & RTF_GATEWAY)
		seq_printf(seq, "%pi6", &rt->rt6i_gateway);
	else
		seq_puts(seq, "00000000000000000000000000000000");

	seq_printf(seq, " %08x %08x %08x %08x %8s\n",
		   rt->rt6i_metric, atomic_read(&rt->dst.__refcnt),
		   rt->dst.__use, rt->rt6i_flags,
		   rt->dst.dev ? rt->dst.dev->name : "");
	iter->w.leaf = NULL;
	return 0;
}

static int ipv6_route_yield(struct fib6_walker *w)
{
	struct ipv6_route_iter *iter = w->args;

	if (!iter->skip)
		return 1;

	do {
		iter->w.leaf = rcu_dereference_protected(
				iter->w.leaf->dst.rt6_next,
				lockdep_is_held(&iter->tbl->tb6_lock));
		iter->skip--;
		if (!iter->skip && iter->w.leaf)
			return 1;
	} while (iter->w.leaf);

	return 0;
}

static void ipv6_route_seq_setup_walk(struct ipv6_route_iter *iter,
				      struct net *net)
{
	memset(&iter->w, 0, sizeof(iter->w));
	iter->w.func = ipv6_route_yield;
	iter->w.root = &iter->tbl->tb6_root;
	iter->w.state = FWS_INIT;
	iter->w.node = iter->w.root;
	iter->w.args = iter;
	iter->sernum = iter->w.root->fn_sernum;
	INIT_LIST_HEAD(&iter->w.lh);
	fib6_walker_link(net, &iter->w);
}

static struct fib6_table *ipv6_route_seq_next_table(struct fib6_table *tbl,
						    struct net *net)
{
	unsigned int h;
	struct hlist_node *node;

	if (tbl) {
		h = (tbl->tb6_id & (FIB6_TABLE_HASHSZ - 1)) + 1;
		node = rcu_dereference_bh(hlist_next_rcu(&tbl->tb6_hlist));
	} else {
		h = 0;
		node = NULL;
	}

	while (!node && h < FIB6_TABLE_HASHSZ) {
		node = rcu_dereference_bh(
			hlist_first_rcu(&net->ipv6.fib_table_hash[h++]));
	}
	return hlist_entry_safe(node, struct fib6_table, tb6_hlist);
}

static void ipv6_route_check_sernum(struct ipv6_route_iter *iter)
{
	if (iter->sernum != iter->w.root->fn_sernum) {
		iter->sernum = iter->w.root->fn_sernum;
		iter->w.state = FWS_INIT;
		iter->w.node = iter->w.root;
		WARN_ON(iter->w.skip);
		iter->w.skip = iter->w.count;
	}
}

static void *ipv6_route_seq_next(struct seq_file *seq, void *v, loff_t *pos)
{
	int r;
	struct rt6_info *n;
	struct net *net = seq_file_net(seq);
	struct ipv6_route_iter *iter = seq->private;

	if (!v)
		goto iter_table;

	n = rcu_dereference_bh(((struct rt6_info *)v)->dst.rt6_next);
	if (n) {
		++*pos;
		return n;
	}

iter_table:
	ipv6_route_check_sernum(iter);
	spin_lock_bh(&iter->tbl->tb6_lock);
	r = fib6_walk_continue(&iter->w);
	spin_unlock_bh(&iter->tbl->tb6_lock);
	if (r > 0) {
		if (v)
			++*pos;
		return iter->w.leaf;
	} else if (r < 0) {
		fib6_walker_unlink(net, &iter->w);
		return NULL;
	}
	fib6_walker_unlink(net, &iter->w);

	iter->tbl = ipv6_route_seq_next_table(iter->tbl, net);
	if (!iter->tbl)
		return NULL;

	ipv6_route_seq_setup_walk(iter, net);
	goto iter_table;
}

static void *ipv6_route_seq_start(struct seq_file *seq, loff_t *pos)
	__acquires(RCU_BH)
{
	struct net *net = seq_file_net(seq);
	struct ipv6_route_iter *iter = seq->private;

	rcu_read_lock_bh();
	iter->tbl = ipv6_route_seq_next_table(NULL, net);
	iter->skip = *pos;

	if (iter->tbl) {
		ipv6_route_seq_setup_walk(iter, net);
		return ipv6_route_seq_next(seq, NULL, pos);
	} else {
		return NULL;
	}
}

static bool ipv6_route_iter_active(struct ipv6_route_iter *iter)
{
	struct fib6_walker *w = &iter->w;
	return w->node && !(w->state == FWS_U && w->node == w->root);
}

static void ipv6_route_seq_stop(struct seq_file *seq, void *v)
	__releases(RCU_BH)
{
	struct net *net = seq_file_net(seq);
	struct ipv6_route_iter *iter = seq->private;

	if (ipv6_route_iter_active(iter))
		fib6_walker_unlink(net, &iter->w);

	rcu_read_unlock_bh();
}

static const struct seq_operations ipv6_route_seq_ops = {
	.start	= ipv6_route_seq_start,
	.next	= ipv6_route_seq_next,
	.stop	= ipv6_route_seq_stop,
	.show	= ipv6_route_seq_show
};

int ipv6_route_open(struct inode *inode, struct file *file)
{
	return seq_open_net(inode, file, &ipv6_route_seq_ops,
			    sizeof(struct ipv6_route_iter));
}

#endif /* CONFIG_PROC_FS */<|MERGE_RESOLUTION|>--- conflicted
+++ resolved
@@ -640,14 +640,11 @@
 			if (!(fn->fn_flags & RTN_RTINFO)) {
 				RCU_INIT_POINTER(fn->leaf, NULL);
 				rt6_release(leaf);
-<<<<<<< HEAD
-=======
 			/* remove null_entry in the root node */
 			} else if (fn->fn_flags & RTN_TL_ROOT &&
 				   rcu_access_pointer(fn->leaf) ==
 				   net->ipv6.ip6_null_entry) {
 				RCU_INIT_POINTER(fn->leaf, NULL);
->>>>>>> 8f05b9c6
 			}
 
 			return fn;
@@ -1249,21 +1246,6 @@
 		 * If fib6_add_1 has cleared the old leaf pointer in the
 		 * super-tree leaf node we have to find a new one for it.
 		 */
-<<<<<<< HEAD
-		struct rt6_info *pn_leaf = rcu_dereference_protected(pn->leaf,
-					    lockdep_is_held(&table->tb6_lock));
-		if (pn != fn && pn_leaf == rt) {
-			pn_leaf = NULL;
-			RCU_INIT_POINTER(pn->leaf, NULL);
-			atomic_dec(&rt->rt6i_ref);
-		}
-		if (pn != fn && !pn_leaf && !(pn->fn_flags & RTN_RTINFO)) {
-			pn_leaf = fib6_find_prefix(info->nl_net, table, pn);
-#if RT6_DEBUG >= 2
-			if (!pn_leaf) {
-				WARN_ON(!pn_leaf);
-				pn_leaf = info->nl_net->ipv6.ip6_null_entry;
-=======
 		if (pn != fn) {
 			struct rt6_info *pn_leaf =
 				rcu_dereference_protected(pn->leaf,
@@ -1272,7 +1254,6 @@
 				pn_leaf = NULL;
 				RCU_INIT_POINTER(pn->leaf, NULL);
 				atomic_dec(&rt->rt6i_ref);
->>>>>>> 8f05b9c6
 			}
 			if (!pn_leaf && !(pn->fn_flags & RTN_RTINFO)) {
 				pn_leaf = fib6_find_prefix(info->nl_net, table,
@@ -1284,14 +1265,9 @@
 					    info->nl_net->ipv6.ip6_null_entry;
 				}
 #endif
-<<<<<<< HEAD
-			atomic_inc(&pn_leaf->rt6i_ref);
-			rcu_assign_pointer(pn->leaf, pn_leaf);
-=======
 				atomic_inc(&pn_leaf->rt6i_ref);
 				rcu_assign_pointer(pn->leaf, pn_leaf);
 			}
->>>>>>> 8f05b9c6
 		}
 #endif
 		goto failure;
@@ -1306,14 +1282,10 @@
 	 * 2. fn is the root node in the table and we fail to add the first
 	 * default route to it.
 	 */
-<<<<<<< HEAD
-	if (fn && !(fn->fn_flags & (RTN_RTINFO|RTN_ROOT)))
-=======
 	if (fn &&
 	    (!(fn->fn_flags & (RTN_RTINFO|RTN_ROOT)) ||
 	     (fn->fn_flags & RTN_TL_ROOT &&
 	      !rcu_access_pointer(fn->leaf))))
->>>>>>> 8f05b9c6
 		fib6_repair_tree(info->nl_net, table, fn);
 	/* Always release dst as dst->__refcnt is guaranteed
 	 * to be taken before entering this function
@@ -1728,12 +1700,6 @@
 	}
 	read_unlock(&net->ipv6.fib6_walker_lock);
 
-<<<<<<< HEAD
-	/* If it was last route, expunge its radix tree node */
-	if (!rcu_access_pointer(fn->leaf)) {
-		fn->fn_flags &= ~RTN_RTINFO;
-		net->ipv6.rt6_stats->fib_route_nodes--;
-=======
 	/* If it was last route, call fib6_repair_tree() to:
 	 * 1. For root node, put back null_entry as how the table was created.
 	 * 2. For other nodes, expunge its radix tree node.
@@ -1743,7 +1709,6 @@
 			fn->fn_flags &= ~RTN_RTINFO;
 			net->ipv6.rt6_stats->fib_route_nodes--;
 		}
->>>>>>> 8f05b9c6
 		fn = fib6_repair_tree(net, table, fn);
 	}
 
