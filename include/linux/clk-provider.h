/*
 *  linux/include/linux/clk-provider.h
 *
 *  Copyright (c) 2010-2011 Jeremy Kerr <jeremy.kerr@canonical.com>
 *  Copyright (C) 2011-2012 Linaro Ltd <mturquette@linaro.org>
 *
 * This program is free software; you can redistribute it and/or modify
 * it under the terms of the GNU General Public License version 2 as
 * published by the Free Software Foundation.
 */
#ifndef __LINUX_CLK_PROVIDER_H
#define __LINUX_CLK_PROVIDER_H

#include <linux/io.h>
#include <linux/of.h>

#ifdef CONFIG_COMMON_CLK

/*
 * flags used across common struct clk.  these flags should only affect the
 * top-level framework.  custom flags for dealing with hardware specifics
 * belong in struct clk_foo
 */
#define CLK_SET_RATE_GATE	BIT(0) /* must be gated across rate change */
#define CLK_SET_PARENT_GATE	BIT(1) /* must be gated across re-parent */
#define CLK_SET_RATE_PARENT	BIT(2) /* propagate rate change up one level */
#define CLK_IGNORE_UNUSED	BIT(3) /* do not gate even if unused */
				/* unused */
#define CLK_IS_BASIC		BIT(5) /* Basic clk, can't do a to_clk_foo() */
#define CLK_GET_RATE_NOCACHE	BIT(6) /* do not use the cached clk rate */
#define CLK_SET_RATE_NO_REPARENT BIT(7) /* don't re-parent on rate change */
#define CLK_GET_ACCURACY_NOCACHE BIT(8) /* do not use the cached clk accuracy */
#define CLK_RECALC_NEW_RATES	BIT(9) /* recalc rates after notifications */
#define CLK_SET_RATE_UNGATE	BIT(10) /* clock needs to run to set rate */
#define CLK_IS_CRITICAL		BIT(11) /* do not gate, ever */
/* parents need enable during gate/ungate, set rate and re-parent */
#define CLK_OPS_PARENT_ENABLE	BIT(12)

struct clk;
struct clk_hw;
struct clk_core;
struct dentry;

/**
 * struct clk_rate_request - Structure encoding the clk constraints that
 * a clock user might require.
 *
 * @rate:		Requested clock rate. This field will be adjusted by
 *			clock drivers according to hardware capabilities.
 * @min_rate:		Minimum rate imposed by clk users.
 * @max_rate:		Maximum rate imposed by clk users.
 * @best_parent_rate:	The best parent rate a parent can provide to fulfill the
 *			requested constraints.
 * @best_parent_hw:	The most appropriate parent clock that fulfills the
 *			requested constraints.
 *
 */
struct clk_rate_request {
	unsigned long rate;
	unsigned long min_rate;
	unsigned long max_rate;
	unsigned long best_parent_rate;
	struct clk_hw *best_parent_hw;
};

/**
 * struct clk_ops -  Callback operations for hardware clocks; these are to
 * be provided by the clock implementation, and will be called by drivers
 * through the clk_* api.
 *
 * @prepare:	Prepare the clock for enabling. This must not return until
 *		the clock is fully prepared, and it's safe to call clk_enable.
 *		This callback is intended to allow clock implementations to
 *		do any initialisation that may sleep. Called with
 *		prepare_lock held.
 *
 * @unprepare:	Release the clock from its prepared state. This will typically
 *		undo any work done in the @prepare callback. Called with
 *		prepare_lock held.
 *
 * @is_prepared: Queries the hardware to determine if the clock is prepared.
 *		This function is allowed to sleep. Optional, if this op is not
 *		set then the prepare count will be used.
 *
 * @unprepare_unused: Unprepare the clock atomically.  Only called from
 *		clk_disable_unused for prepare clocks with special needs.
 *		Called with prepare mutex held. This function may sleep.
 *
 * @enable:	Enable the clock atomically. This must not return until the
 *		clock is generating a valid clock signal, usable by consumer
 *		devices. Called with enable_lock held. This function must not
 *		sleep.
 *
 * @disable:	Disable the clock atomically. Called with enable_lock held.
 *		This function must not sleep.
 *
 * @is_enabled:	Queries the hardware to determine if the clock is enabled.
 *		This function must not sleep. Optional, if this op is not
 *		set then the enable count will be used.
 *
 * @disable_unused: Disable the clock atomically.  Only called from
 *		clk_disable_unused for gate clocks with special needs.
 *		Called with enable_lock held.  This function must not
 *		sleep.
 *
 * @recalc_rate	Recalculate the rate of this clock, by querying hardware. The
 *		parent rate is an input parameter.  It is up to the caller to
 *		ensure that the prepare_mutex is held across this call.
 *		Returns the calculated rate.  Optional, but recommended - if
 *		this op is not set then clock rate will be initialized to 0.
 *
 * @round_rate:	Given a target rate as input, returns the closest rate actually
 *		supported by the clock. The parent rate is an input/output
 *		parameter.
 *
 * @determine_rate: Given a target rate as input, returns the closest rate
 *		actually supported by the clock, and optionally the parent clock
 *		that should be used to provide the clock rate.
 *
 * @set_parent:	Change the input source of this clock; for clocks with multiple
 *		possible parents specify a new parent by passing in the index
 *		as a u8 corresponding to the parent in either the .parent_names
 *		or .parents arrays.  This function in affect translates an
 *		array index into the value programmed into the hardware.
 *		Returns 0 on success, -EERROR otherwise.
 *
 * @get_parent:	Queries the hardware to determine the parent of a clock.  The
 *		return value is a u8 which specifies the index corresponding to
 *		the parent clock.  This index can be applied to either the
 *		.parent_names or .parents arrays.  In short, this function
 *		translates the parent value read from hardware into an array
 *		index.  Currently only called when the clock is initialized by
 *		__clk_init.  This callback is mandatory for clocks with
 *		multiple parents.  It is optional (and unnecessary) for clocks
 *		with 0 or 1 parents.
 *
 * @set_rate:	Change the rate of this clock. The requested rate is specified
 *		by the second argument, which should typically be the return
 *		of .round_rate call.  The third argument gives the parent rate
 *		which is likely helpful for most .set_rate implementation.
 *		Returns 0 on success, -EERROR otherwise.
 *
 * @set_rate_and_parent: Change the rate and the parent of this clock. The
 *		requested rate is specified by the second argument, which
 *		should typically be the return of .round_rate call.  The
 *		third argument gives the parent rate which is likely helpful
 *		for most .set_rate_and_parent implementation. The fourth
 *		argument gives the parent index. This callback is optional (and
 *		unnecessary) for clocks with 0 or 1 parents as well as
 *		for clocks that can tolerate switching the rate and the parent
 *		separately via calls to .set_parent and .set_rate.
 *		Returns 0 on success, -EERROR otherwise.
 *
 * @recalc_accuracy: Recalculate the accuracy of this clock. The clock accuracy
 *		is expressed in ppb (parts per billion). The parent accuracy is
 *		an input parameter.
 *		Returns the calculated accuracy.  Optional - if	this op is not
 *		set then clock accuracy will be initialized to parent accuracy
 *		or 0 (perfect clock) if clock has no parent.
 *
 * @get_phase:	Queries the hardware to get the current phase of a clock.
 *		Returned values are 0-359 degrees on success, negative
 *		error codes on failure.
 *
 * @set_phase:	Shift the phase this clock signal in degrees specified
 *		by the second argument. Valid values for degrees are
 *		0-359. Return 0 on success, otherwise -EERROR.
 *
 * @init:	Perform platform-specific initialization magic.
 *		This is not not used by any of the basic clock types.
 *		Please consider other ways of solving initialization problems
 *		before using this callback, as its use is discouraged.
 *
 * @debug_init:	Set up type-specific debugfs entries for this clock.  This
 *		is called once, after the debugfs directory entry for this
 *		clock has been created.  The dentry pointer representing that
 *		directory is provided as an argument.  Called with
 *		prepare_lock held.  Returns 0 on success, -EERROR otherwise.
 *
 *
 * The clk_enable/clk_disable and clk_prepare/clk_unprepare pairs allow
 * implementations to split any work between atomic (enable) and sleepable
 * (prepare) contexts.  If enabling a clock requires code that might sleep,
 * this must be done in clk_prepare.  Clock enable code that will never be
 * called in a sleepable context may be implemented in clk_enable.
 *
 * Typically, drivers will call clk_prepare when a clock may be needed later
 * (eg. when a device is opened), and clk_enable when the clock is actually
 * required (eg. from an interrupt). Note that clk_prepare MUST have been
 * called before clk_enable.
 */
struct clk_ops {
	int		(*prepare)(struct clk_hw *hw);
	void		(*unprepare)(struct clk_hw *hw);
	int		(*is_prepared)(struct clk_hw *hw);
	void		(*unprepare_unused)(struct clk_hw *hw);
	int		(*enable)(struct clk_hw *hw);
	void		(*disable)(struct clk_hw *hw);
	int		(*is_enabled)(struct clk_hw *hw);
	void		(*disable_unused)(struct clk_hw *hw);
	unsigned long	(*recalc_rate)(struct clk_hw *hw,
					unsigned long parent_rate);
	long		(*round_rate)(struct clk_hw *hw, unsigned long rate,
					unsigned long *parent_rate);
	int		(*determine_rate)(struct clk_hw *hw,
					  struct clk_rate_request *req);
	int		(*set_parent)(struct clk_hw *hw, u8 index);
	u8		(*get_parent)(struct clk_hw *hw);
	int		(*set_rate)(struct clk_hw *hw, unsigned long rate,
				    unsigned long parent_rate);
	int		(*set_rate_and_parent)(struct clk_hw *hw,
				    unsigned long rate,
				    unsigned long parent_rate, u8 index);
	unsigned long	(*recalc_accuracy)(struct clk_hw *hw,
					   unsigned long parent_accuracy);
	int		(*get_phase)(struct clk_hw *hw);
	int		(*set_phase)(struct clk_hw *hw, int degrees);
	void		(*init)(struct clk_hw *hw);
	int		(*debug_init)(struct clk_hw *hw, struct dentry *dentry);
};

/**
 * struct clk_init_data - holds init data that's common to all clocks and is
 * shared between the clock provider and the common clock framework.
 *
 * @name: clock name
 * @ops: operations this clock supports
 * @parent_names: array of string names for all possible parents
 * @num_parents: number of possible parents
 * @flags: framework-level hints and quirks
 */
struct clk_init_data {
	const char		*name;
	const struct clk_ops	*ops;
	const char		* const *parent_names;
	u8			num_parents;
	unsigned long		flags;
};

/**
 * struct clk_hw - handle for traversing from a struct clk to its corresponding
 * hardware-specific structure.  struct clk_hw should be declared within struct
 * clk_foo and then referenced by the struct clk instance that uses struct
 * clk_foo's clk_ops
 *
 * @core: pointer to the struct clk_core instance that points back to this
 * struct clk_hw instance
 *
 * @clk: pointer to the per-user struct clk instance that can be used to call
 * into the clk API
 *
 * @init: pointer to struct clk_init_data that contains the init data shared
 * with the common clock framework.
 */
struct clk_hw {
	struct clk_core *core;
	struct clk *clk;
	const struct clk_init_data *init;
};

/*
 * DOC: Basic clock implementations common to many platforms
 *
 * Each basic clock hardware type is comprised of a structure describing the
 * clock hardware, implementations of the relevant callbacks in struct clk_ops,
 * unique flags for that hardware type, a registration function and an
 * alternative macro for static initialization
 */

/**
 * struct clk_fixed_rate - fixed-rate clock
 * @hw:		handle between common and hardware-specific interfaces
 * @fixed_rate:	constant frequency of clock
 */
struct clk_fixed_rate {
	struct		clk_hw hw;
	unsigned long	fixed_rate;
	unsigned long	fixed_accuracy;
	u8		flags;
};

#define to_clk_fixed_rate(_hw) container_of(_hw, struct clk_fixed_rate, hw)

extern const struct clk_ops clk_fixed_rate_ops;
struct clk *clk_register_fixed_rate(struct device *dev, const char *name,
		const char *parent_name, unsigned long flags,
		unsigned long fixed_rate);
struct clk_hw *clk_hw_register_fixed_rate(struct device *dev, const char *name,
		const char *parent_name, unsigned long flags,
		unsigned long fixed_rate);
struct clk *clk_register_fixed_rate_with_accuracy(struct device *dev,
		const char *name, const char *parent_name, unsigned long flags,
		unsigned long fixed_rate, unsigned long fixed_accuracy);
void clk_unregister_fixed_rate(struct clk *clk);
struct clk_hw *clk_hw_register_fixed_rate_with_accuracy(struct device *dev,
		const char *name, const char *parent_name, unsigned long flags,
		unsigned long fixed_rate, unsigned long fixed_accuracy);
void clk_hw_unregister_fixed_rate(struct clk_hw *hw);

void of_fixed_clk_setup(struct device_node *np);

/**
 * struct clk_gate - gating clock
 *
 * @hw:		handle between common and hardware-specific interfaces
 * @reg:	register controlling gate
 * @bit_idx:	single bit controlling gate
 * @flags:	hardware-specific flags
 * @lock:	register lock
 *
 * Clock which can gate its output.  Implements .enable & .disable
 *
 * Flags:
 * CLK_GATE_SET_TO_DISABLE - by default this clock sets the bit at bit_idx to
 *	enable the clock.  Setting this flag does the opposite: setting the bit
 *	disable the clock and clearing it enables the clock
 * CLK_GATE_HIWORD_MASK - The gate settings are only in lower 16-bit
 *	of this register, and mask of gate bits are in higher 16-bit of this
 *	register.  While setting the gate bits, higher 16-bit should also be
 *	updated to indicate changing gate bits.
 */
struct clk_gate {
	struct clk_hw hw;
	void __iomem	*reg;
	u8		bit_idx;
	u8		flags;
	spinlock_t	*lock;
};

#define to_clk_gate(_hw) container_of(_hw, struct clk_gate, hw)

#define CLK_GATE_SET_TO_DISABLE		BIT(0)
#define CLK_GATE_HIWORD_MASK		BIT(1)

extern const struct clk_ops clk_gate_ops;
struct clk *clk_register_gate(struct device *dev, const char *name,
		const char *parent_name, unsigned long flags,
		void __iomem *reg, u8 bit_idx,
		u8 clk_gate_flags, spinlock_t *lock);
struct clk_hw *clk_hw_register_gate(struct device *dev, const char *name,
		const char *parent_name, unsigned long flags,
		void __iomem *reg, u8 bit_idx,
		u8 clk_gate_flags, spinlock_t *lock);
void clk_unregister_gate(struct clk *clk);
void clk_hw_unregister_gate(struct clk_hw *hw);

struct clk_div_table {
	unsigned int	val;
	unsigned int	div;
};

/**
 * struct clk_divider - adjustable divider clock
 *
 * @hw:		handle between common and hardware-specific interfaces
 * @reg:	register containing the divider
 * @shift:	shift to the divider bit field
 * @width:	width of the divider bit field
 * @table:	array of value/divider pairs, last entry should have div = 0
 * @lock:	register lock
 *
 * Clock with an adjustable divider affecting its output frequency.  Implements
 * .recalc_rate, .set_rate and .round_rate
 *
 * Flags:
 * CLK_DIVIDER_ONE_BASED - by default the divisor is the value read from the
 *	register plus one.  If CLK_DIVIDER_ONE_BASED is set then the divider is
 *	the raw value read from the register, with the value of zero considered
 *	invalid, unless CLK_DIVIDER_ALLOW_ZERO is set.
 * CLK_DIVIDER_POWER_OF_TWO - clock divisor is 2 raised to the value read from
 *	the hardware register
 * CLK_DIVIDER_ALLOW_ZERO - Allow zero divisors.  For dividers which have
 *	CLK_DIVIDER_ONE_BASED set, it is possible to end up with a zero divisor.
 *	Some hardware implementations gracefully handle this case and allow a
 *	zero divisor by not modifying their input clock
 *	(divide by one / bypass).
 * CLK_DIVIDER_HIWORD_MASK - The divider settings are only in lower 16-bit
 *	of this register, and mask of divider bits are in higher 16-bit of this
 *	register.  While setting the divider bits, higher 16-bit should also be
 *	updated to indicate changing divider bits.
 * CLK_DIVIDER_ROUND_CLOSEST - Makes the best calculated divider to be rounded
 *	to the closest integer instead of the up one.
 * CLK_DIVIDER_READ_ONLY - The divider settings are preconfigured and should
 *	not be changed by the clock framework.
 * CLK_DIVIDER_MAX_AT_ZERO - For dividers which are like CLK_DIVIDER_ONE_BASED
 *	except when the value read from the register is zero, the divisor is
 *	2^width of the field.
 */
struct clk_divider {
	struct clk_hw	hw;
	void __iomem	*reg;
	u8		shift;
	u8		width;
	u8		flags;
	const struct clk_div_table	*table;
	spinlock_t	*lock;
};

#define to_clk_divider(_hw) container_of(_hw, struct clk_divider, hw)

#define CLK_DIVIDER_ONE_BASED		BIT(0)
#define CLK_DIVIDER_POWER_OF_TWO	BIT(1)
#define CLK_DIVIDER_ALLOW_ZERO		BIT(2)
#define CLK_DIVIDER_HIWORD_MASK		BIT(3)
#define CLK_DIVIDER_ROUND_CLOSEST	BIT(4)
#define CLK_DIVIDER_READ_ONLY		BIT(5)
#define CLK_DIVIDER_MAX_AT_ZERO		BIT(6)

extern const struct clk_ops clk_divider_ops;
extern const struct clk_ops clk_divider_ro_ops;

unsigned long divider_recalc_rate(struct clk_hw *hw, unsigned long parent_rate,
		unsigned int val, const struct clk_div_table *table,
		unsigned long flags);
long divider_round_rate(struct clk_hw *hw, unsigned long rate,
		unsigned long *prate, const struct clk_div_table *table,
		u8 width, unsigned long flags);
int divider_get_val(unsigned long rate, unsigned long parent_rate,
		const struct clk_div_table *table, u8 width,
		unsigned long flags);

struct clk *clk_register_divider(struct device *dev, const char *name,
		const char *parent_name, unsigned long flags,
		void __iomem *reg, u8 shift, u8 width,
		u8 clk_divider_flags, spinlock_t *lock);
struct clk_hw *clk_hw_register_divider(struct device *dev, const char *name,
		const char *parent_name, unsigned long flags,
		void __iomem *reg, u8 shift, u8 width,
		u8 clk_divider_flags, spinlock_t *lock);
struct clk *clk_register_divider_table(struct device *dev, const char *name,
		const char *parent_name, unsigned long flags,
		void __iomem *reg, u8 shift, u8 width,
		u8 clk_divider_flags, const struct clk_div_table *table,
		spinlock_t *lock);
struct clk_hw *clk_hw_register_divider_table(struct device *dev,
		const char *name, const char *parent_name, unsigned long flags,
		void __iomem *reg, u8 shift, u8 width,
		u8 clk_divider_flags, const struct clk_div_table *table,
		spinlock_t *lock);
void clk_unregister_divider(struct clk *clk);
void clk_hw_unregister_divider(struct clk_hw *hw);

/**
 * struct clk_mux - multiplexer clock
 *
 * @hw:		handle between common and hardware-specific interfaces
 * @reg:	register controlling multiplexer
 * @shift:	shift to multiplexer bit field
 * @width:	width of mutliplexer bit field
 * @flags:	hardware-specific flags
 * @lock:	register lock
 *
 * Clock with multiple selectable parents.  Implements .get_parent, .set_parent
 * and .recalc_rate
 *
 * Flags:
 * CLK_MUX_INDEX_ONE - register index starts at 1, not 0
 * CLK_MUX_INDEX_BIT - register index is a single bit (power of two)
 * CLK_MUX_HIWORD_MASK - The mux settings are only in lower 16-bit of this
 *	register, and mask of mux bits are in higher 16-bit of this register.
 *	While setting the mux bits, higher 16-bit should also be updated to
 *	indicate changing mux bits.
 * CLK_MUX_ROUND_CLOSEST - Use the parent rate that is closest to the desired
 *	frequency.
 */
struct clk_mux {
	struct clk_hw	hw;
	void __iomem	*reg;
	u32		*table;
	u32		mask;
	u8		shift;
	u8		flags;
	spinlock_t	*lock;
};

#define to_clk_mux(_hw) container_of(_hw, struct clk_mux, hw)

#define CLK_MUX_INDEX_ONE		BIT(0)
#define CLK_MUX_INDEX_BIT		BIT(1)
#define CLK_MUX_HIWORD_MASK		BIT(2)
#define CLK_MUX_READ_ONLY		BIT(3) /* mux can't be changed */
#define CLK_MUX_ROUND_CLOSEST		BIT(4)

extern const struct clk_ops clk_mux_ops;
extern const struct clk_ops clk_mux_ro_ops;

struct clk *clk_register_mux(struct device *dev, const char *name,
		const char * const *parent_names, u8 num_parents,
		unsigned long flags,
		void __iomem *reg, u8 shift, u8 width,
		u8 clk_mux_flags, spinlock_t *lock);
struct clk_hw *clk_hw_register_mux(struct device *dev, const char *name,
		const char * const *parent_names, u8 num_parents,
		unsigned long flags,
		void __iomem *reg, u8 shift, u8 width,
		u8 clk_mux_flags, spinlock_t *lock);

struct clk *clk_register_mux_table(struct device *dev, const char *name,
		const char * const *parent_names, u8 num_parents,
		unsigned long flags,
		void __iomem *reg, u8 shift, u32 mask,
		u8 clk_mux_flags, u32 *table, spinlock_t *lock);
struct clk_hw *clk_hw_register_mux_table(struct device *dev, const char *name,
		const char * const *parent_names, u8 num_parents,
		unsigned long flags,
		void __iomem *reg, u8 shift, u32 mask,
		u8 clk_mux_flags, u32 *table, spinlock_t *lock);

void clk_unregister_mux(struct clk *clk);
void clk_hw_unregister_mux(struct clk_hw *hw);

void of_fixed_factor_clk_setup(struct device_node *node);

/**
 * struct clk_fixed_factor - fixed multiplier and divider clock
 *
 * @hw:		handle between common and hardware-specific interfaces
 * @mult:	multiplier
 * @div:	divider
 *
 * Clock with a fixed multiplier and divider. The output frequency is the
 * parent clock rate divided by div and multiplied by mult.
 * Implements .recalc_rate, .set_rate and .round_rate
 */

struct clk_fixed_factor {
	struct clk_hw	hw;
	unsigned int	mult;
	unsigned int	div;
};

#define to_clk_fixed_factor(_hw) container_of(_hw, struct clk_fixed_factor, hw)

extern const struct clk_ops clk_fixed_factor_ops;
struct clk *clk_register_fixed_factor(struct device *dev, const char *name,
		const char *parent_name, unsigned long flags,
		unsigned int mult, unsigned int div);
void clk_unregister_fixed_factor(struct clk *clk);
struct clk_hw *clk_hw_register_fixed_factor(struct device *dev,
		const char *name, const char *parent_name, unsigned long flags,
		unsigned int mult, unsigned int div);
void clk_hw_unregister_fixed_factor(struct clk_hw *hw);

/**
 * struct clk_fractional_divider - adjustable fractional divider clock
 *
 * @hw:		handle between common and hardware-specific interfaces
 * @reg:	register containing the divider
 * @mshift:	shift to the numerator bit field
 * @mwidth:	width of the numerator bit field
 * @nshift:	shift to the denominator bit field
 * @nwidth:	width of the denominator bit field
 * @lock:	register lock
 *
 * Clock with adjustable fractional divider affecting its output frequency.
 */
struct clk_fractional_divider {
	struct clk_hw	hw;
	void __iomem	*reg;
	u8		mshift;
	u8		mwidth;
	u32		mmask;
	u8		nshift;
	u8		nwidth;
	u32		nmask;
	u8		flags;
	spinlock_t	*lock;
};

#define to_clk_fd(_hw) container_of(_hw, struct clk_fractional_divider, hw)

extern const struct clk_ops clk_fractional_divider_ops;
struct clk *clk_register_fractional_divider(struct device *dev,
		const char *name, const char *parent_name, unsigned long flags,
		void __iomem *reg, u8 mshift, u8 mwidth, u8 nshift, u8 nwidth,
		u8 clk_divider_flags, spinlock_t *lock);
struct clk_hw *clk_hw_register_fractional_divider(struct device *dev,
		const char *name, const char *parent_name, unsigned long flags,
		void __iomem *reg, u8 mshift, u8 mwidth, u8 nshift, u8 nwidth,
		u8 clk_divider_flags, spinlock_t *lock);
void clk_hw_unregister_fractional_divider(struct clk_hw *hw);

/**
 * struct clk_multiplier - adjustable multiplier clock
 *
 * @hw:		handle between common and hardware-specific interfaces
 * @reg:	register containing the multiplier
 * @shift:	shift to the multiplier bit field
 * @width:	width of the multiplier bit field
 * @lock:	register lock
 *
 * Clock with an adjustable multiplier affecting its output frequency.
 * Implements .recalc_rate, .set_rate and .round_rate
 *
 * Flags:
 * CLK_MULTIPLIER_ZERO_BYPASS - By default, the multiplier is the value read
 *	from the register, with 0 being a valid value effectively
 *	zeroing the output clock rate. If CLK_MULTIPLIER_ZERO_BYPASS is
 *	set, then a null multiplier will be considered as a bypass,
 *	leaving the parent rate unmodified.
 * CLK_MULTIPLIER_ROUND_CLOSEST - Makes the best calculated divider to be
 *	rounded to the closest integer instead of the down one.
 */
struct clk_multiplier {
	struct clk_hw	hw;
	void __iomem	*reg;
	u8		shift;
	u8		width;
	u8		flags;
	spinlock_t	*lock;
};

#define to_clk_multiplier(_hw) container_of(_hw, struct clk_multiplier, hw)

#define CLK_MULTIPLIER_ZERO_BYPASS		BIT(0)
#define CLK_MULTIPLIER_ROUND_CLOSEST	BIT(1)

extern const struct clk_ops clk_multiplier_ops;

/***
 * struct clk_composite - aggregate clock of mux, divider and gate clocks
 *
 * @hw:		handle between common and hardware-specific interfaces
 * @mux_hw:	handle between composite and hardware-specific mux clock
 * @rate_hw:	handle between composite and hardware-specific rate clock
 * @gate_hw:	handle between composite and hardware-specific gate clock
 * @mux_ops:	clock ops for mux
 * @rate_ops:	clock ops for rate
 * @gate_ops:	clock ops for gate
 */
struct clk_composite {
	struct clk_hw	hw;
	struct clk_ops	ops;

	struct clk_hw	*mux_hw;
	struct clk_hw	*rate_hw;
	struct clk_hw	*gate_hw;

	const struct clk_ops	*mux_ops;
	const struct clk_ops	*rate_ops;
	const struct clk_ops	*gate_ops;
};

#define to_clk_composite(_hw) container_of(_hw, struct clk_composite, hw)

struct clk *clk_register_composite(struct device *dev, const char *name,
		const char * const *parent_names, int num_parents,
		struct clk_hw *mux_hw, const struct clk_ops *mux_ops,
		struct clk_hw *rate_hw, const struct clk_ops *rate_ops,
		struct clk_hw *gate_hw, const struct clk_ops *gate_ops,
		unsigned long flags);
void clk_unregister_composite(struct clk *clk);
struct clk_hw *clk_hw_register_composite(struct device *dev, const char *name,
		const char * const *parent_names, int num_parents,
		struct clk_hw *mux_hw, const struct clk_ops *mux_ops,
		struct clk_hw *rate_hw, const struct clk_ops *rate_ops,
		struct clk_hw *gate_hw, const struct clk_ops *gate_ops,
		unsigned long flags);
void clk_hw_unregister_composite(struct clk_hw *hw);

/***
 * struct clk_gpio_gate - gpio gated clock
 *
 * @hw:		handle between common and hardware-specific interfaces
 * @gpiod:	gpio descriptor
 *
 * Clock with a gpio control for enabling and disabling the parent clock.
 * Implements .enable, .disable and .is_enabled
 */

struct clk_gpio {
	struct clk_hw	hw;
	struct gpio_desc *gpiod;
};

#define to_clk_gpio(_hw) container_of(_hw, struct clk_gpio, hw)

extern const struct clk_ops clk_gpio_gate_ops;
struct clk *clk_register_gpio_gate(struct device *dev, const char *name,
		const char *parent_name, unsigned gpio, bool active_low,
		unsigned long flags);
struct clk_hw *clk_hw_register_gpio_gate(struct device *dev, const char *name,
		const char *parent_name, unsigned gpio, bool active_low,
		unsigned long flags);
void clk_hw_unregister_gpio_gate(struct clk_hw *hw);

/**
 * struct clk_gpio_mux - gpio controlled clock multiplexer
 *
 * @hw:		see struct clk_gpio
 * @gpiod:	gpio descriptor to select the parent of this clock multiplexer
 *
 * Clock with a gpio control for selecting the parent clock.
 * Implements .get_parent, .set_parent and .determine_rate
 */

extern const struct clk_ops clk_gpio_mux_ops;
struct clk *clk_register_gpio_mux(struct device *dev, const char *name,
		const char * const *parent_names, u8 num_parents, unsigned gpio,
		bool active_low, unsigned long flags);
struct clk_hw *clk_hw_register_gpio_mux(struct device *dev, const char *name,
		const char * const *parent_names, u8 num_parents, unsigned gpio,
		bool active_low, unsigned long flags);
void clk_hw_unregister_gpio_mux(struct clk_hw *hw);

/**
 * clk_register - allocate a new clock, register it and return an opaque cookie
 * @dev: device that is registering this clock
 * @hw: link to hardware-specific clock data
 *
 * clk_register is the primary interface for populating the clock tree with new
 * clock nodes.  It returns a pointer to the newly allocated struct clk which
 * cannot be dereferenced by driver code but may be used in conjuction with the
 * rest of the clock API.  In the event of an error clk_register will return an
 * error code; drivers must test for an error code after calling clk_register.
 */
struct clk *clk_register(struct device *dev, struct clk_hw *hw);
struct clk *devm_clk_register(struct device *dev, struct clk_hw *hw);

int __must_check clk_hw_register(struct device *dev, struct clk_hw *hw);
int __must_check devm_clk_hw_register(struct device *dev, struct clk_hw *hw);

void clk_unregister(struct clk *clk);
void devm_clk_unregister(struct device *dev, struct clk *clk);

void clk_hw_unregister(struct clk_hw *hw);
void devm_clk_hw_unregister(struct device *dev, struct clk_hw *hw);

/* helper functions */
const char *__clk_get_name(const struct clk *clk);
const char *clk_hw_get_name(const struct clk_hw *hw);
struct clk_hw *__clk_get_hw(struct clk *clk);
unsigned int clk_hw_get_num_parents(const struct clk_hw *hw);
struct clk_hw *clk_hw_get_parent(const struct clk_hw *hw);
struct clk_hw *clk_hw_get_parent_by_index(const struct clk_hw *hw,
					  unsigned int index);
unsigned int __clk_get_enable_count(struct clk *clk);
unsigned long clk_hw_get_rate(const struct clk_hw *hw);
unsigned long __clk_get_flags(struct clk *clk);
unsigned long clk_hw_get_flags(const struct clk_hw *hw);
bool clk_hw_is_prepared(const struct clk_hw *hw);
bool clk_hw_is_enabled(const struct clk_hw *hw);
bool __clk_is_enabled(struct clk *clk);
struct clk *__clk_lookup(const char *name);
int __clk_mux_determine_rate(struct clk_hw *hw,
			     struct clk_rate_request *req);
int __clk_determine_rate(struct clk_hw *core, struct clk_rate_request *req);
int __clk_mux_determine_rate_closest(struct clk_hw *hw,
				     struct clk_rate_request *req);
void clk_hw_reparent(struct clk_hw *hw, struct clk_hw *new_parent);
void clk_hw_set_rate_range(struct clk_hw *hw, unsigned long min_rate,
			   unsigned long max_rate);

static inline void __clk_hw_set_clk(struct clk_hw *dst, struct clk_hw *src)
{
	dst->clk = src->clk;
	dst->core = src->core;
}

/*
 * FIXME clock api without lock protection
 */
unsigned long clk_hw_round_rate(struct clk_hw *hw, unsigned long rate);

struct of_device_id;

typedef void (*of_clk_init_cb_t)(struct device_node *);

struct clk_onecell_data {
	struct clk **clks;
	unsigned int clk_num;
};

struct clk_hw_onecell_data {
	unsigned int num;
	struct clk_hw *hws[];
};

extern struct of_device_id __clk_of_table;

#define CLK_OF_DECLARE(name, compat, fn) OF_DECLARE_1(clk, name, compat, fn)

/*
 * Use this macro when you have a driver that requires two initialization
 * routines, one at of_clk_init(), and one at platform device probe
 */
#define CLK_OF_DECLARE_DRIVER(name, compat, fn) \
<<<<<<< HEAD
	static void name##_of_clk_init_driver(struct device_node *np)	\
=======
	static void __init name##_of_clk_init_driver(struct device_node *np) \
>>>>>>> d06e622d
	{								\
		of_node_clear_flag(np, OF_POPULATED);			\
		fn(np);							\
	}								\
	OF_DECLARE_1(clk, name, compat, name##_of_clk_init_driver)

#ifdef CONFIG_OF
int of_clk_add_provider(struct device_node *np,
			struct clk *(*clk_src_get)(struct of_phandle_args *args,
						   void *data),
			void *data);
int of_clk_add_hw_provider(struct device_node *np,
			   struct clk_hw *(*get)(struct of_phandle_args *clkspec,
						 void *data),
			   void *data);
void of_clk_del_provider(struct device_node *np);
struct clk *of_clk_src_simple_get(struct of_phandle_args *clkspec,
				  void *data);
struct clk_hw *of_clk_hw_simple_get(struct of_phandle_args *clkspec,
				    void *data);
struct clk *of_clk_src_onecell_get(struct of_phandle_args *clkspec, void *data);
struct clk_hw *of_clk_hw_onecell_get(struct of_phandle_args *clkspec,
				     void *data);
unsigned int of_clk_get_parent_count(struct device_node *np);
int of_clk_parent_fill(struct device_node *np, const char **parents,
		       unsigned int size);
const char *of_clk_get_parent_name(struct device_node *np, int index);
int of_clk_detect_critical(struct device_node *np, int index,
			    unsigned long *flags);
void of_clk_init(const struct of_device_id *matches);

#else /* !CONFIG_OF */

static inline int of_clk_add_provider(struct device_node *np,
			struct clk *(*clk_src_get)(struct of_phandle_args *args,
						   void *data),
			void *data)
{
	return 0;
}
static inline int of_clk_add_hw_provider(struct device_node *np,
			struct clk_hw *(*get)(struct of_phandle_args *clkspec,
					      void *data),
			void *data)
{
	return 0;
}
static inline void of_clk_del_provider(struct device_node *np) {}
static inline struct clk *of_clk_src_simple_get(
	struct of_phandle_args *clkspec, void *data)
{
	return ERR_PTR(-ENOENT);
}
static inline struct clk_hw *
of_clk_hw_simple_get(struct of_phandle_args *clkspec, void *data)
{
	return ERR_PTR(-ENOENT);
}
static inline struct clk *of_clk_src_onecell_get(
	struct of_phandle_args *clkspec, void *data)
{
	return ERR_PTR(-ENOENT);
}
static inline struct clk_hw *
of_clk_hw_onecell_get(struct of_phandle_args *clkspec, void *data)
{
	return ERR_PTR(-ENOENT);
}
static inline unsigned int of_clk_get_parent_count(struct device_node *np)
{
	return 0;
}
static inline int of_clk_parent_fill(struct device_node *np,
				     const char **parents, unsigned int size)
{
	return 0;
}
static inline const char *of_clk_get_parent_name(struct device_node *np,
						 int index)
{
	return NULL;
}
static inline int of_clk_detect_critical(struct device_node *np, int index,
					  unsigned long *flags)
{
	return 0;
}
static inline void of_clk_init(const struct of_device_id *matches) {}
#endif /* CONFIG_OF */

/*
 * wrap access to peripherals in accessor routines
 * for improved portability across platforms
 */

#if IS_ENABLED(CONFIG_PPC)

static inline u32 clk_readl(u32 __iomem *reg)
{
	return ioread32be(reg);
}

static inline void clk_writel(u32 val, u32 __iomem *reg)
{
	iowrite32be(val, reg);
}

#else	/* platform dependent I/O accessors */

static inline u32 clk_readl(u32 __iomem *reg)
{
	return readl(reg);
}

static inline void clk_writel(u32 val, u32 __iomem *reg)
{
	writel(val, reg);
}

#endif	/* platform dependent I/O accessors */

#ifdef CONFIG_DEBUG_FS
struct dentry *clk_debugfs_add_file(struct clk_hw *hw, char *name, umode_t mode,
				void *data, const struct file_operations *fops);
#endif

#endif /* CONFIG_COMMON_CLK */
#endif /* CLK_PROVIDER_H */<|MERGE_RESOLUTION|>--- conflicted
+++ resolved
@@ -785,11 +785,7 @@
  * routines, one at of_clk_init(), and one at platform device probe
  */
 #define CLK_OF_DECLARE_DRIVER(name, compat, fn) \
-<<<<<<< HEAD
-	static void name##_of_clk_init_driver(struct device_node *np)	\
-=======
 	static void __init name##_of_clk_init_driver(struct device_node *np) \
->>>>>>> d06e622d
 	{								\
 		of_node_clear_flag(np, OF_POPULATED);			\
 		fn(np);							\
