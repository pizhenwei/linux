/*
 * SPDX-License-Identifier: MIT
 *
 * Copyright © 2017 Intel Corporation
 */

#include <linux/prime_numbers.h>

#include "gem/i915_gem_pm.h"
#include "gt/intel_engine_pm.h"
#include "gt/intel_gt.h"
#include "gt/intel_gt_requests.h"
#include "gt/intel_reset.h"
#include "i915_selftest.h"

#include "gem/selftests/igt_gem_utils.h"
#include "selftests/i915_random.h"
#include "selftests/igt_flush_test.h"
#include "selftests/igt_live_test.h"
#include "selftests/igt_reset.h"
#include "selftests/igt_spinner.h"
#include "selftests/mock_drm.h"
#include "selftests/mock_gem_device.h"

#include "huge_gem_object.h"
#include "igt_gem_utils.h"

#define DW_PER_PAGE (PAGE_SIZE / sizeof(u32))

static inline struct i915_address_space *ctx_vm(struct i915_gem_context *ctx)
{
	/* single threaded, private ctx */
	return rcu_dereference_protected(ctx->vm, true);
}

static int live_nop_switch(void *arg)
{
	const unsigned int nctx = 1024;
	struct drm_i915_private *i915 = arg;
	struct intel_engine_cs *engine;
	struct i915_gem_context **ctx;
	struct igt_live_test t;
	struct file *file;
	unsigned long n;
	int err = -ENODEV;

	/*
	 * Create as many contexts as we can feasibly get away with
	 * and check we can switch between them rapidly.
	 *
	 * Serves as very simple stress test for submission and HW switching
	 * between contexts.
	 */

	if (!DRIVER_CAPS(i915)->has_logical_contexts)
		return 0;

	file = mock_file(i915);
	if (IS_ERR(file))
		return PTR_ERR(file);

	ctx = kcalloc(nctx, sizeof(*ctx), GFP_KERNEL);
	if (!ctx) {
		err = -ENOMEM;
		goto out_file;
	}

	for (n = 0; n < nctx; n++) {
		ctx[n] = live_context(i915, file);
		if (IS_ERR(ctx[n])) {
			err = PTR_ERR(ctx[n]);
			goto out_file;
		}
	}

	for_each_uabi_engine(engine, i915) {
		struct i915_request *rq = NULL;
		unsigned long end_time, prime;
		ktime_t times[2] = {};

		times[0] = ktime_get_raw();
		for (n = 0; n < nctx; n++) {
			struct i915_request *this;

			this = igt_request_alloc(ctx[n], engine);
			if (IS_ERR(this)) {
				err = PTR_ERR(this);
				goto out_file;
			}
			if (rq) {
				i915_request_await_dma_fence(this, &rq->fence);
				i915_request_put(rq);
			}
			rq = i915_request_get(this);
			i915_request_add(this);
		}
		if (i915_request_wait(rq, 0, HZ / 5) < 0) {
			pr_err("Failed to populated %d contexts\n", nctx);
			intel_gt_set_wedged(&i915->gt);
			i915_request_put(rq);
			err = -EIO;
			goto out_file;
		}
		i915_request_put(rq);

		times[1] = ktime_get_raw();

		pr_info("Populated %d contexts on %s in %lluns\n",
			nctx, engine->name, ktime_to_ns(times[1] - times[0]));

		err = igt_live_test_begin(&t, i915, __func__, engine->name);
		if (err)
			goto out_file;

		end_time = jiffies + i915_selftest.timeout_jiffies;
		for_each_prime_number_from(prime, 2, 8192) {
			times[1] = ktime_get_raw();

			rq = NULL;
			for (n = 0; n < prime; n++) {
				struct i915_request *this;

				this = igt_request_alloc(ctx[n % nctx], engine);
				if (IS_ERR(this)) {
					err = PTR_ERR(this);
					goto out_file;
				}

				if (rq) { /* Force submission order */
					i915_request_await_dma_fence(this, &rq->fence);
					i915_request_put(rq);
				}

				/*
				 * This space is left intentionally blank.
				 *
				 * We do not actually want to perform any
				 * action with this request, we just want
				 * to measure the latency in allocation
				 * and submission of our breadcrumbs -
				 * ensuring that the bare request is sufficient
				 * for the system to work (i.e. proper HEAD
				 * tracking of the rings, interrupt handling,
				 * etc). It also gives us the lowest bounds
				 * for latency.
				 */

				rq = i915_request_get(this);
				i915_request_add(this);
			}
			GEM_BUG_ON(!rq);
			if (i915_request_wait(rq, 0, HZ / 5) < 0) {
				pr_err("Switching between %ld contexts timed out\n",
				       prime);
				intel_gt_set_wedged(&i915->gt);
				i915_request_put(rq);
				break;
			}
			i915_request_put(rq);

			times[1] = ktime_sub(ktime_get_raw(), times[1]);
			if (prime == 2)
				times[0] = times[1];

			if (__igt_timeout(end_time, NULL))
				break;
		}

		err = igt_live_test_end(&t);
		if (err)
			goto out_file;

		pr_info("Switch latencies on %s: 1 = %lluns, %lu = %lluns\n",
			engine->name,
			ktime_to_ns(times[0]),
			prime - 1, div64_u64(ktime_to_ns(times[1]), prime - 1));
	}

out_file:
	fput(file);
	return err;
}

struct parallel_switch {
	struct task_struct *tsk;
	struct intel_context *ce[2];
};

static int __live_parallel_switch1(void *data)
{
	struct parallel_switch *arg = data;
	IGT_TIMEOUT(end_time);
	unsigned long count;

	count = 0;
	do {
		struct i915_request *rq = NULL;
		int err, n;

		err = 0;
		for (n = 0; !err && n < ARRAY_SIZE(arg->ce); n++) {
			struct i915_request *prev = rq;

			rq = i915_request_create(arg->ce[n]);
			if (IS_ERR(rq)) {
				i915_request_put(prev);
				return PTR_ERR(rq);
			}

			i915_request_get(rq);
			if (prev) {
				err = i915_request_await_dma_fence(rq, &prev->fence);
				i915_request_put(prev);
			}

			i915_request_add(rq);
		}
		if (i915_request_wait(rq, 0, HZ / 5) < 0)
			err = -ETIME;
		i915_request_put(rq);
		if (err)
			return err;

		count++;
	} while (!__igt_timeout(end_time, NULL));

	pr_info("%s: %lu switches (sync)\n", arg->ce[0]->engine->name, count);
	return 0;
}

static int __live_parallel_switchN(void *data)
{
	struct parallel_switch *arg = data;
	struct i915_request *rq = NULL;
	IGT_TIMEOUT(end_time);
	unsigned long count;
	int n;

	count = 0;
	do {
		for (n = 0; n < ARRAY_SIZE(arg->ce); n++) {
			struct i915_request *prev = rq;
			int err = 0;

			rq = i915_request_create(arg->ce[n]);
			if (IS_ERR(rq)) {
				i915_request_put(prev);
				return PTR_ERR(rq);
			}

			i915_request_get(rq);
			if (prev) {
				err = i915_request_await_dma_fence(rq, &prev->fence);
				i915_request_put(prev);
			}

			i915_request_add(rq);
			if (err) {
				i915_request_put(rq);
				return err;
			}
		}

		count++;
	} while (!__igt_timeout(end_time, NULL));
	i915_request_put(rq);

	pr_info("%s: %lu switches (many)\n", arg->ce[0]->engine->name, count);
	return 0;
}

static int live_parallel_switch(void *arg)
{
	struct drm_i915_private *i915 = arg;
	static int (* const func[])(void *arg) = {
		__live_parallel_switch1,
		__live_parallel_switchN,
		NULL,
	};
	struct parallel_switch *data = NULL;
	struct i915_gem_engines *engines;
	struct i915_gem_engines_iter it;
	int (* const *fn)(void *arg);
	struct i915_gem_context *ctx;
	struct intel_context *ce;
	struct file *file;
	int n, m, count;
	int err = 0;

	/*
	 * Check we can process switches on all engines simultaneously.
	 */

	if (!DRIVER_CAPS(i915)->has_logical_contexts)
		return 0;

	file = mock_file(i915);
	if (IS_ERR(file))
		return PTR_ERR(file);

	ctx = live_context(i915, file);
	if (IS_ERR(ctx)) {
		err = PTR_ERR(ctx);
		goto out_file;
	}

	engines = i915_gem_context_lock_engines(ctx);
	count = engines->num_engines;

	data = kcalloc(count, sizeof(*data), GFP_KERNEL);
	if (!data) {
		i915_gem_context_unlock_engines(ctx);
		err = -ENOMEM;
		goto out_file;
	}

	m = 0; /* Use the first context as our template for the engines */
	for_each_gem_engine(ce, engines, it) {
		err = intel_context_pin(ce);
		if (err) {
			i915_gem_context_unlock_engines(ctx);
			goto out;
		}
		data[m++].ce[0] = intel_context_get(ce);
	}
	i915_gem_context_unlock_engines(ctx);

	/* Clone the same set of engines into the other contexts */
	for (n = 1; n < ARRAY_SIZE(data->ce); n++) {
		ctx = live_context(i915, file);
		if (IS_ERR(ctx)) {
			err = PTR_ERR(ctx);
			goto out;
		}

		for (m = 0; m < count; m++) {
			if (!data[m].ce[0])
				continue;

			ce = intel_context_create(data[m].ce[0]->engine);
			if (IS_ERR(ce))
				goto out;

			err = intel_context_pin(ce);
			if (err) {
				intel_context_put(ce);
				goto out;
			}

			data[m].ce[n] = ce;
		}
	}

	for (fn = func; !err && *fn; fn++) {
		struct igt_live_test t;
		int n;

		err = igt_live_test_begin(&t, i915, __func__, "");
		if (err)
			break;

		for (n = 0; n < count; n++) {
			if (!data[n].ce[0])
				continue;

			data[n].tsk = kthread_run(*fn, &data[n],
						  "igt/parallel:%s",
						  data[n].ce[0]->engine->name);
			if (IS_ERR(data[n].tsk)) {
				err = PTR_ERR(data[n].tsk);
				break;
			}
			get_task_struct(data[n].tsk);
		}

		yield(); /* start all threads before we kthread_stop() */

		for (n = 0; n < count; n++) {
			int status;

			if (IS_ERR_OR_NULL(data[n].tsk))
				continue;

			status = kthread_stop(data[n].tsk);
			if (status && !err)
				err = status;

			put_task_struct(data[n].tsk);
			data[n].tsk = NULL;
		}

		if (igt_live_test_end(&t))
			err = -EIO;
	}

out:
	for (n = 0; n < count; n++) {
		for (m = 0; m < ARRAY_SIZE(data->ce); m++) {
			if (!data[n].ce[m])
				continue;

			intel_context_unpin(data[n].ce[m]);
			intel_context_put(data[n].ce[m]);
		}
	}
	kfree(data);
out_file:
	fput(file);
	return err;
}

static unsigned long real_page_count(struct drm_i915_gem_object *obj)
{
	return huge_gem_object_phys_size(obj) >> PAGE_SHIFT;
}

static unsigned long fake_page_count(struct drm_i915_gem_object *obj)
{
	return huge_gem_object_dma_size(obj) >> PAGE_SHIFT;
}

static int gpu_fill(struct intel_context *ce,
		    struct drm_i915_gem_object *obj,
		    unsigned int dw)
{
	struct i915_vma *vma;
	int err;

	GEM_BUG_ON(obj->base.size > ce->vm->total);
	GEM_BUG_ON(!intel_engine_can_store_dword(ce->engine));

	vma = i915_vma_instance(obj, ce->vm, NULL);
	if (IS_ERR(vma))
		return PTR_ERR(vma);

	err = i915_vma_pin(vma, 0, 0, PIN_HIGH | PIN_USER);
	if (err)
		return err;

	/*
	 * Within the GTT the huge objects maps every page onto
	 * its 1024 real pages (using phys_pfn = dma_pfn % 1024).
	 * We set the nth dword within the page using the nth
	 * mapping via the GTT - this should exercise the GTT mapping
	 * whilst checking that each context provides a unique view
	 * into the object.
	 */
	err = igt_gpu_fill_dw(ce, vma,
			      (dw * real_page_count(obj)) << PAGE_SHIFT |
			      (dw * sizeof(u32)),
			      real_page_count(obj),
			      dw);
	i915_vma_unpin(vma);

	return err;
}

static int cpu_fill(struct drm_i915_gem_object *obj, u32 value)
{
	const bool has_llc = HAS_LLC(to_i915(obj->base.dev));
	unsigned int n, m, need_flush;
	int err;

	err = i915_gem_object_prepare_write(obj, &need_flush);
	if (err)
		return err;

	for (n = 0; n < real_page_count(obj); n++) {
		u32 *map;

		map = kmap_atomic(i915_gem_object_get_page(obj, n));
		for (m = 0; m < DW_PER_PAGE; m++)
			map[m] = value;
		if (!has_llc)
			drm_clflush_virt_range(map, PAGE_SIZE);
		kunmap_atomic(map);
	}

	i915_gem_object_finish_access(obj);
	obj->read_domains = I915_GEM_DOMAIN_GTT | I915_GEM_DOMAIN_CPU;
	obj->write_domain = 0;
	return 0;
}

static noinline int cpu_check(struct drm_i915_gem_object *obj,
			      unsigned int idx, unsigned int max)
{
	unsigned int n, m, needs_flush;
	int err;

	err = i915_gem_object_prepare_read(obj, &needs_flush);
	if (err)
		return err;

	for (n = 0; n < real_page_count(obj); n++) {
		u32 *map;

		map = kmap_atomic(i915_gem_object_get_page(obj, n));
		if (needs_flush & CLFLUSH_BEFORE)
			drm_clflush_virt_range(map, PAGE_SIZE);

		for (m = 0; m < max; m++) {
			if (map[m] != m) {
				pr_err("%pS: Invalid value at object %d page %d/%ld, offset %d/%d: found %x expected %x\n",
				       __builtin_return_address(0), idx,
				       n, real_page_count(obj), m, max,
				       map[m], m);
				err = -EINVAL;
				goto out_unmap;
			}
		}

		for (; m < DW_PER_PAGE; m++) {
			if (map[m] != STACK_MAGIC) {
				pr_err("%pS: Invalid value at object %d page %d, offset %d: found %x expected %x (uninitialised)\n",
				       __builtin_return_address(0), idx, n, m,
				       map[m], STACK_MAGIC);
				err = -EINVAL;
				goto out_unmap;
			}
		}

out_unmap:
		kunmap_atomic(map);
		if (err)
			break;
	}

	i915_gem_object_finish_access(obj);
	return err;
}

static int file_add_object(struct file *file, struct drm_i915_gem_object *obj)
{
	int err;

	GEM_BUG_ON(obj->base.handle_count);

	/* tie the object to the drm_file for easy reaping */
	err = idr_alloc(&to_drm_file(file)->object_idr,
			&obj->base, 1, 0, GFP_KERNEL);
	if (err < 0)
		return err;

	i915_gem_object_get(obj);
	obj->base.handle_count++;
	return 0;
}

static struct drm_i915_gem_object *
create_test_object(struct i915_address_space *vm,
		   struct file *file,
		   struct list_head *objects)
{
	struct drm_i915_gem_object *obj;
	u64 size;
	int err;

	/* Keep in GEM's good graces */
	intel_gt_retire_requests(vm->gt);

	size = min(vm->total / 2, 1024ull * DW_PER_PAGE * PAGE_SIZE);
	size = round_down(size, DW_PER_PAGE * PAGE_SIZE);

	obj = huge_gem_object(vm->i915, DW_PER_PAGE * PAGE_SIZE, size);
	if (IS_ERR(obj))
		return obj;

	err = file_add_object(file, obj);
	i915_gem_object_put(obj);
	if (err)
		return ERR_PTR(err);

	err = cpu_fill(obj, STACK_MAGIC);
	if (err) {
		pr_err("Failed to fill object with cpu, err=%d\n",
		       err);
		return ERR_PTR(err);
	}

	list_add_tail(&obj->st_link, objects);
	return obj;
}

static unsigned long max_dwords(struct drm_i915_gem_object *obj)
{
	unsigned long npages = fake_page_count(obj);

	GEM_BUG_ON(!IS_ALIGNED(npages, DW_PER_PAGE));
	return npages / DW_PER_PAGE;
}

static void throttle_release(struct i915_request **q, int count)
{
	int i;

	for (i = 0; i < count; i++) {
		if (IS_ERR_OR_NULL(q[i]))
			continue;

		i915_request_put(fetch_and_zero(&q[i]));
	}
}

static int throttle(struct intel_context *ce,
		    struct i915_request **q, int count)
{
	int i;

	if (!IS_ERR_OR_NULL(q[0])) {
		if (i915_request_wait(q[0],
				      I915_WAIT_INTERRUPTIBLE,
				      MAX_SCHEDULE_TIMEOUT) < 0)
			return -EINTR;

		i915_request_put(q[0]);
	}

	for (i = 0; i < count - 1; i++)
		q[i] = q[i + 1];

	q[i] = intel_context_create_request(ce);
	if (IS_ERR(q[i]))
		return PTR_ERR(q[i]);

	i915_request_get(q[i]);
	i915_request_add(q[i]);

	return 0;
}

static int igt_ctx_exec(void *arg)
{
	struct drm_i915_private *i915 = arg;
	struct intel_engine_cs *engine;
	int err = -ENODEV;

	/*
	 * Create a few different contexts (with different mm) and write
	 * through each ctx/mm using the GPU making sure those writes end
	 * up in the expected pages of our obj.
	 */

	if (!DRIVER_CAPS(i915)->has_logical_contexts)
		return 0;

	for_each_uabi_engine(engine, i915) {
		struct drm_i915_gem_object *obj = NULL;
		unsigned long ncontexts, ndwords, dw;
		struct i915_request *tq[5] = {};
		struct igt_live_test t;
		IGT_TIMEOUT(end_time);
		LIST_HEAD(objects);
		struct file *file;

		if (!intel_engine_can_store_dword(engine))
			continue;

		if (!engine->context_size)
			continue; /* No logical context support in HW */

		file = mock_file(i915);
		if (IS_ERR(file))
			return PTR_ERR(file);

		err = igt_live_test_begin(&t, i915, __func__, engine->name);
		if (err)
			goto out_file;

		ncontexts = 0;
		ndwords = 0;
		dw = 0;
		while (!time_after(jiffies, end_time)) {
			struct i915_gem_context *ctx;
			struct intel_context *ce;

			ctx = kernel_context(i915);
			if (IS_ERR(ctx)) {
				err = PTR_ERR(ctx);
				goto out_file;
			}

			ce = i915_gem_context_get_engine(ctx, engine->legacy_idx);
			GEM_BUG_ON(IS_ERR(ce));

			if (!obj) {
				obj = create_test_object(ce->vm, file, &objects);
				if (IS_ERR(obj)) {
					err = PTR_ERR(obj);
					intel_context_put(ce);
					kernel_context_close(ctx);
					goto out_file;
				}
			}

			err = gpu_fill(ce, obj, dw);
			if (err) {
				pr_err("Failed to fill dword %lu [%lu/%lu] with gpu (%s) [full-ppgtt? %s], err=%d\n",
				       ndwords, dw, max_dwords(obj),
				       engine->name,
				       yesno(!!rcu_access_pointer(ctx->vm)),
				       err);
				intel_context_put(ce);
				kernel_context_close(ctx);
				goto out_file;
			}

			err = throttle(ce, tq, ARRAY_SIZE(tq));
			if (err) {
				intel_context_put(ce);
				kernel_context_close(ctx);
				goto out_file;
			}

			if (++dw == max_dwords(obj)) {
				obj = NULL;
				dw = 0;
			}

			ndwords++;
			ncontexts++;

			intel_context_put(ce);
			kernel_context_close(ctx);
		}

		pr_info("Submitted %lu contexts to %s, filling %lu dwords\n",
			ncontexts, engine->name, ndwords);

		ncontexts = dw = 0;
		list_for_each_entry(obj, &objects, st_link) {
			unsigned int rem =
				min_t(unsigned int, ndwords - dw, max_dwords(obj));

			err = cpu_check(obj, ncontexts++, rem);
			if (err)
				break;

			dw += rem;
		}

out_file:
		throttle_release(tq, ARRAY_SIZE(tq));
		if (igt_live_test_end(&t))
			err = -EIO;

		fput(file);
		if (err)
			return err;

		i915_gem_drain_freed_objects(i915);
	}

	return 0;
}

static int igt_shared_ctx_exec(void *arg)
{
	struct drm_i915_private *i915 = arg;
	struct i915_request *tq[5] = {};
	struct i915_gem_context *parent;
	struct intel_engine_cs *engine;
	struct igt_live_test t;
	struct file *file;
	int err = 0;

	/*
	 * Create a few different contexts with the same mm and write
	 * through each ctx using the GPU making sure those writes end
	 * up in the expected pages of our obj.
	 */
	if (!DRIVER_CAPS(i915)->has_logical_contexts)
		return 0;

	file = mock_file(i915);
	if (IS_ERR(file))
		return PTR_ERR(file);

	parent = live_context(i915, file);
	if (IS_ERR(parent)) {
		err = PTR_ERR(parent);
		goto out_file;
	}

	if (!parent->vm) { /* not full-ppgtt; nothing to share */
		err = 0;
		goto out_file;
	}

	err = igt_live_test_begin(&t, i915, __func__, "");
	if (err)
		goto out_file;

	for_each_uabi_engine(engine, i915) {
		unsigned long ncontexts, ndwords, dw;
		struct drm_i915_gem_object *obj = NULL;
		IGT_TIMEOUT(end_time);
		LIST_HEAD(objects);

		if (!intel_engine_can_store_dword(engine))
			continue;

		dw = 0;
		ndwords = 0;
		ncontexts = 0;
		while (!time_after(jiffies, end_time)) {
			struct i915_gem_context *ctx;
			struct intel_context *ce;

			ctx = kernel_context(i915);
			if (IS_ERR(ctx)) {
				err = PTR_ERR(ctx);
				goto out_test;
			}

			mutex_lock(&ctx->mutex);
			__assign_ppgtt(ctx, ctx_vm(parent));
			mutex_unlock(&ctx->mutex);

			ce = i915_gem_context_get_engine(ctx, engine->legacy_idx);
			GEM_BUG_ON(IS_ERR(ce));

			if (!obj) {
				obj = create_test_object(ctx_vm(parent),
							 file, &objects);
				if (IS_ERR(obj)) {
					err = PTR_ERR(obj);
					intel_context_put(ce);
					kernel_context_close(ctx);
					goto out_test;
				}
			}

			err = gpu_fill(ce, obj, dw);
			if (err) {
				pr_err("Failed to fill dword %lu [%lu/%lu] with gpu (%s) [full-ppgtt? %s], err=%d\n",
				       ndwords, dw, max_dwords(obj),
				       engine->name,
				       yesno(!!rcu_access_pointer(ctx->vm)),
				       err);
				intel_context_put(ce);
				kernel_context_close(ctx);
				goto out_test;
			}

			err = throttle(ce, tq, ARRAY_SIZE(tq));
			if (err) {
				intel_context_put(ce);
				kernel_context_close(ctx);
				goto out_test;
			}

			if (++dw == max_dwords(obj)) {
				obj = NULL;
				dw = 0;
			}

			ndwords++;
			ncontexts++;

			intel_context_put(ce);
			kernel_context_close(ctx);
		}
		pr_info("Submitted %lu contexts to %s, filling %lu dwords\n",
			ncontexts, engine->name, ndwords);

		ncontexts = dw = 0;
		list_for_each_entry(obj, &objects, st_link) {
			unsigned int rem =
				min_t(unsigned int, ndwords - dw, max_dwords(obj));

			err = cpu_check(obj, ncontexts++, rem);
			if (err)
				goto out_test;

			dw += rem;
		}

		i915_gem_drain_freed_objects(i915);
	}
out_test:
	throttle_release(tq, ARRAY_SIZE(tq));
	if (igt_live_test_end(&t))
		err = -EIO;
out_file:
	fput(file);
	return err;
}

static struct i915_vma *rpcs_query_batch(struct i915_vma *vma)
{
	struct drm_i915_gem_object *obj;
	u32 *cmd;
	int err;

	if (INTEL_GEN(vma->vm->i915) < 8)
		return ERR_PTR(-EINVAL);

	obj = i915_gem_object_create_internal(vma->vm->i915, PAGE_SIZE);
	if (IS_ERR(obj))
		return ERR_CAST(obj);

	cmd = i915_gem_object_pin_map(obj, I915_MAP_WB);
	if (IS_ERR(cmd)) {
		err = PTR_ERR(cmd);
		goto err;
	}

	*cmd++ = MI_STORE_REGISTER_MEM_GEN8;
	*cmd++ = i915_mmio_reg_offset(GEN8_R_PWR_CLK_STATE);
	*cmd++ = lower_32_bits(vma->node.start);
	*cmd++ = upper_32_bits(vma->node.start);
	*cmd = MI_BATCH_BUFFER_END;

	__i915_gem_object_flush_map(obj, 0, 64);
	i915_gem_object_unpin_map(obj);

	intel_gt_chipset_flush(vma->vm->gt);

	vma = i915_vma_instance(obj, vma->vm, NULL);
	if (IS_ERR(vma)) {
		err = PTR_ERR(vma);
		goto err;
	}

	err = i915_vma_pin(vma, 0, 0, PIN_USER);
	if (err)
		goto err;

	return vma;

err:
	i915_gem_object_put(obj);
	return ERR_PTR(err);
}

static int
emit_rpcs_query(struct drm_i915_gem_object *obj,
		struct intel_context *ce,
		struct i915_request **rq_out)
{
	struct i915_request *rq;
	struct i915_vma *batch;
	struct i915_vma *vma;
	int err;

	GEM_BUG_ON(!intel_engine_can_store_dword(ce->engine));

	vma = i915_vma_instance(obj, ce->vm, NULL);
	if (IS_ERR(vma))
		return PTR_ERR(vma);

	i915_gem_object_lock(obj);
	err = i915_gem_object_set_to_gtt_domain(obj, false);
	i915_gem_object_unlock(obj);
	if (err)
		return err;

	err = i915_vma_pin(vma, 0, 0, PIN_USER);
	if (err)
		return err;

	batch = rpcs_query_batch(vma);
	if (IS_ERR(batch)) {
		err = PTR_ERR(batch);
		goto err_vma;
	}

	rq = i915_request_create(ce);
	if (IS_ERR(rq)) {
		err = PTR_ERR(rq);
		goto err_batch;
	}

	err = rq->engine->emit_bb_start(rq,
					batch->node.start, batch->node.size,
					0);
	if (err)
		goto err_request;

	i915_vma_lock(batch);
	err = i915_request_await_object(rq, batch->obj, false);
	if (err == 0)
		err = i915_vma_move_to_active(batch, rq, 0);
	i915_vma_unlock(batch);
	if (err)
		goto skip_request;

	i915_vma_lock(vma);
	err = i915_request_await_object(rq, vma->obj, true);
	if (err == 0)
		err = i915_vma_move_to_active(vma, rq, EXEC_OBJECT_WRITE);
	i915_vma_unlock(vma);
	if (err)
		goto skip_request;

	i915_vma_unpin_and_release(&batch, 0);
	i915_vma_unpin(vma);

	*rq_out = i915_request_get(rq);

	i915_request_add(rq);

	return 0;

skip_request:
	i915_request_set_error_once(rq, err);
err_request:
	i915_request_add(rq);
err_batch:
	i915_vma_unpin_and_release(&batch, 0);
err_vma:
	i915_vma_unpin(vma);

	return err;
}

#define TEST_IDLE	BIT(0)
#define TEST_BUSY	BIT(1)
#define TEST_RESET	BIT(2)

static int
__sseu_prepare(const char *name,
	       unsigned int flags,
	       struct intel_context *ce,
	       struct igt_spinner **spin)
{
	struct i915_request *rq;
	int ret;

	*spin = NULL;
	if (!(flags & (TEST_BUSY | TEST_RESET)))
		return 0;

	*spin = kzalloc(sizeof(**spin), GFP_KERNEL);
	if (!*spin)
		return -ENOMEM;

	ret = igt_spinner_init(*spin, ce->engine->gt);
	if (ret)
		goto err_free;

	rq = igt_spinner_create_request(*spin, ce, MI_NOOP);
	if (IS_ERR(rq)) {
		ret = PTR_ERR(rq);
		goto err_fini;
	}

	i915_request_add(rq);

	if (!igt_wait_for_spinner(*spin, rq)) {
		pr_err("%s: Spinner failed to start!\n", name);
		ret = -ETIMEDOUT;
		goto err_end;
	}

	return 0;

err_end:
	igt_spinner_end(*spin);
err_fini:
	igt_spinner_fini(*spin);
err_free:
	kfree(fetch_and_zero(spin));
	return ret;
}

static int
__read_slice_count(struct intel_context *ce,
		   struct drm_i915_gem_object *obj,
		   struct igt_spinner *spin,
		   u32 *rpcs)
{
	struct i915_request *rq = NULL;
	u32 s_mask, s_shift;
	unsigned int cnt;
	u32 *buf, val;
	long ret;

	ret = emit_rpcs_query(obj, ce, &rq);
	if (ret)
		return ret;

	if (spin)
		igt_spinner_end(spin);

	ret = i915_request_wait(rq, 0, MAX_SCHEDULE_TIMEOUT);
	i915_request_put(rq);
	if (ret < 0)
		return ret;

	buf = i915_gem_object_pin_map(obj, I915_MAP_WB);
	if (IS_ERR(buf)) {
		ret = PTR_ERR(buf);
		return ret;
	}

	if (INTEL_GEN(ce->engine->i915) >= 11) {
		s_mask = GEN11_RPCS_S_CNT_MASK;
		s_shift = GEN11_RPCS_S_CNT_SHIFT;
	} else {
		s_mask = GEN8_RPCS_S_CNT_MASK;
		s_shift = GEN8_RPCS_S_CNT_SHIFT;
	}

	val = *buf;
	cnt = (val & s_mask) >> s_shift;
	*rpcs = val;

	i915_gem_object_unpin_map(obj);

	return cnt;
}

static int
__check_rpcs(const char *name, u32 rpcs, int slices, unsigned int expected,
	     const char *prefix, const char *suffix)
{
	if (slices == expected)
		return 0;

	if (slices < 0) {
		pr_err("%s: %s read slice count failed with %d%s\n",
		       name, prefix, slices, suffix);
		return slices;
	}

	pr_err("%s: %s slice count %d is not %u%s\n",
	       name, prefix, slices, expected, suffix);

	pr_info("RPCS=0x%x; %u%sx%u%s\n",
		rpcs, slices,
		(rpcs & GEN8_RPCS_S_CNT_ENABLE) ? "*" : "",
		(rpcs & GEN8_RPCS_SS_CNT_MASK) >> GEN8_RPCS_SS_CNT_SHIFT,
		(rpcs & GEN8_RPCS_SS_CNT_ENABLE) ? "*" : "");

	return -EINVAL;
}

static int
__sseu_finish(const char *name,
	      unsigned int flags,
	      struct intel_context *ce,
	      struct drm_i915_gem_object *obj,
	      unsigned int expected,
	      struct igt_spinner *spin)
{
	unsigned int slices = hweight32(ce->engine->sseu.slice_mask);
	u32 rpcs = 0;
	int ret = 0;

	if (flags & TEST_RESET) {
		ret = intel_engine_reset(ce->engine, "sseu");
		if (ret)
			goto out;
	}

	ret = __read_slice_count(ce, obj,
				 flags & TEST_RESET ? NULL : spin, &rpcs);
	ret = __check_rpcs(name, rpcs, ret, expected, "Context", "!");
	if (ret)
		goto out;

	ret = __read_slice_count(ce->engine->kernel_context, obj, NULL, &rpcs);
	ret = __check_rpcs(name, rpcs, ret, slices, "Kernel context", "!");

out:
	if (spin)
		igt_spinner_end(spin);

	if ((flags & TEST_IDLE) && ret == 0) {
		ret = igt_flush_test(ce->engine->i915);
		if (ret)
			return ret;

		ret = __read_slice_count(ce, obj, NULL, &rpcs);
		ret = __check_rpcs(name, rpcs, ret, expected,
				   "Context", " after idle!");
	}

	return ret;
}

static int
__sseu_test(const char *name,
	    unsigned int flags,
	    struct intel_context *ce,
	    struct drm_i915_gem_object *obj,
	    struct intel_sseu sseu)
{
	struct igt_spinner *spin = NULL;
	int ret;

	intel_engine_pm_get(ce->engine);

	ret = __sseu_prepare(name, flags, ce, &spin);
	if (ret)
		goto out_pm;

	ret = intel_context_reconfigure_sseu(ce, sseu);
	if (ret)
		goto out_spin;

	ret = __sseu_finish(name, flags, ce, obj,
			    hweight32(sseu.slice_mask), spin);

out_spin:
	if (spin) {
		igt_spinner_end(spin);
		igt_spinner_fini(spin);
		kfree(spin);
	}
out_pm:
	intel_engine_pm_put(ce->engine);
	return ret;
}

static int
__igt_ctx_sseu(struct drm_i915_private *i915,
	       const char *name,
	       unsigned int flags)
{
	struct drm_i915_gem_object *obj;
	int inst = 0;
	int ret = 0;

	if (INTEL_GEN(i915) < 9 || !RUNTIME_INFO(i915)->sseu.has_slice_pg)
		return 0;

	if (flags & TEST_RESET)
		igt_global_reset_lock(&i915->gt);

	obj = i915_gem_object_create_internal(i915, PAGE_SIZE);
	if (IS_ERR(obj)) {
		ret = PTR_ERR(obj);
		goto out_unlock;
	}

	do {
		struct intel_engine_cs *engine;
		struct intel_context *ce;
		struct intel_sseu pg_sseu;

		engine = intel_engine_lookup_user(i915,
						  I915_ENGINE_CLASS_RENDER,
						  inst++);
		if (!engine)
			break;

		if (hweight32(engine->sseu.slice_mask) < 2)
			continue;

		/*
		 * Gen11 VME friendly power-gated configuration with
		 * half enabled sub-slices.
		 */
		pg_sseu = engine->sseu;
		pg_sseu.slice_mask = 1;
		pg_sseu.subslice_mask =
			~(~0 << (hweight32(engine->sseu.subslice_mask) / 2));

		pr_info("%s: SSEU subtest '%s', flags=%x, def_slices=%u, pg_slices=%u\n",
			engine->name, name, flags,
			hweight32(engine->sseu.slice_mask),
			hweight32(pg_sseu.slice_mask));

		ce = intel_context_create(engine);
		if (IS_ERR(ce)) {
			ret = PTR_ERR(ce);
			goto out_put;
		}

		ret = intel_context_pin(ce);
		if (ret)
			goto out_ce;

		/* First set the default mask. */
		ret = __sseu_test(name, flags, ce, obj, engine->sseu);
		if (ret)
			goto out_unpin;

		/* Then set a power-gated configuration. */
		ret = __sseu_test(name, flags, ce, obj, pg_sseu);
		if (ret)
			goto out_unpin;

		/* Back to defaults. */
		ret = __sseu_test(name, flags, ce, obj, engine->sseu);
		if (ret)
			goto out_unpin;

		/* One last power-gated configuration for the road. */
		ret = __sseu_test(name, flags, ce, obj, pg_sseu);
		if (ret)
			goto out_unpin;

out_unpin:
		intel_context_unpin(ce);
out_ce:
		intel_context_put(ce);
	} while (!ret);

	if (igt_flush_test(i915))
		ret = -EIO;

out_put:
	i915_gem_object_put(obj);

out_unlock:
	if (flags & TEST_RESET)
		igt_global_reset_unlock(&i915->gt);

	if (ret)
		pr_err("%s: Failed with %d!\n", name, ret);

	return ret;
}

static int igt_ctx_sseu(void *arg)
{
	struct {
		const char *name;
		unsigned int flags;
	} *phase, phases[] = {
		{ .name = "basic", .flags = 0 },
		{ .name = "idle", .flags = TEST_IDLE },
		{ .name = "busy", .flags = TEST_BUSY },
		{ .name = "busy-reset", .flags = TEST_BUSY | TEST_RESET },
		{ .name = "busy-idle", .flags = TEST_BUSY | TEST_IDLE },
		{ .name = "reset-idle", .flags = TEST_RESET | TEST_IDLE },
	};
	unsigned int i;
	int ret = 0;

	for (i = 0, phase = phases; ret == 0 && i < ARRAY_SIZE(phases);
	     i++, phase++)
		ret = __igt_ctx_sseu(arg, phase->name, phase->flags);

	return ret;
}

static int igt_ctx_readonly(void *arg)
{
	struct drm_i915_private *i915 = arg;
	unsigned long idx, ndwords, dw, num_engines;
	struct drm_i915_gem_object *obj = NULL;
	struct i915_request *tq[5] = {};
	struct i915_gem_engines_iter it;
	struct i915_address_space *vm;
	struct i915_gem_context *ctx;
	struct intel_context *ce;
	struct igt_live_test t;
	I915_RND_STATE(prng);
	IGT_TIMEOUT(end_time);
	LIST_HEAD(objects);
	struct file *file;
	int err = -ENODEV;

	/*
	 * Create a few read-only objects (with the occasional writable object)
	 * and try to write into these object checking that the GPU discards
	 * any write to a read-only object.
	 */

	file = mock_file(i915);
	if (IS_ERR(file))
		return PTR_ERR(file);

	err = igt_live_test_begin(&t, i915, __func__, "");
	if (err)
		goto out_file;

	ctx = live_context(i915, file);
	if (IS_ERR(ctx)) {
		err = PTR_ERR(ctx);
		goto out_file;
	}

	vm = ctx_vm(ctx) ?: &i915->ggtt.alias->vm;
	if (!vm || !vm->has_read_only) {
		err = 0;
		goto out_file;
	}

	num_engines = 0;
	for_each_gem_engine(ce, i915_gem_context_lock_engines(ctx), it)
		if (intel_engine_can_store_dword(ce->engine))
			num_engines++;
	i915_gem_context_unlock_engines(ctx);

	ndwords = 0;
	dw = 0;
	while (!time_after(jiffies, end_time)) {
		for_each_gem_engine(ce,
				    i915_gem_context_lock_engines(ctx), it) {
			if (!intel_engine_can_store_dword(ce->engine))
				continue;

			if (!obj) {
				obj = create_test_object(ce->vm, file, &objects);
				if (IS_ERR(obj)) {
					err = PTR_ERR(obj);
					i915_gem_context_unlock_engines(ctx);
					goto out_file;
				}

				if (prandom_u32_state(&prng) & 1)
					i915_gem_object_set_readonly(obj);
			}

			err = gpu_fill(ce, obj, dw);
			if (err) {
				pr_err("Failed to fill dword %lu [%lu/%lu] with gpu (%s) [full-ppgtt? %s], err=%d\n",
				       ndwords, dw, max_dwords(obj),
				       ce->engine->name,
				       yesno(!!ctx_vm(ctx)),
				       err);
				i915_gem_context_unlock_engines(ctx);
				goto out_file;
			}

			err = throttle(ce, tq, ARRAY_SIZE(tq));
			if (err) {
				i915_gem_context_unlock_engines(ctx);
				goto out_file;
			}

			if (++dw == max_dwords(obj)) {
				obj = NULL;
				dw = 0;
			}
			ndwords++;
		}
		i915_gem_context_unlock_engines(ctx);
	}
	pr_info("Submitted %lu dwords (across %lu engines)\n",
		ndwords, num_engines);

	dw = 0;
	idx = 0;
	list_for_each_entry(obj, &objects, st_link) {
		unsigned int rem =
			min_t(unsigned int, ndwords - dw, max_dwords(obj));
		unsigned int num_writes;

		num_writes = rem;
		if (i915_gem_object_is_readonly(obj))
			num_writes = 0;

		err = cpu_check(obj, idx++, num_writes);
		if (err)
			break;

		dw += rem;
	}

out_file:
	throttle_release(tq, ARRAY_SIZE(tq));
	if (igt_live_test_end(&t))
		err = -EIO;

	fput(file);
	return err;
}

static int check_scratch(struct i915_address_space *vm, u64 offset)
{
	struct drm_mm_node *node;

	mutex_lock(&vm->mutex);
	node = __drm_mm_interval_first(&vm->mm,
				       offset, offset + sizeof(u32) - 1);
	mutex_unlock(&vm->mutex);
	if (!node || node->start > offset)
		return 0;

	GEM_BUG_ON(offset >= node->start + node->size);

	pr_err("Target offset 0x%08x_%08x overlaps with a node in the mm!\n",
	       upper_32_bits(offset), lower_32_bits(offset));
	return -EINVAL;
}

static int write_to_scratch(struct i915_gem_context *ctx,
			    struct intel_engine_cs *engine,
			    u64 offset, u32 value)
{
	struct drm_i915_private *i915 = ctx->i915;
	struct drm_i915_gem_object *obj;
	struct i915_address_space *vm;
	struct i915_request *rq;
	struct i915_vma *vma;
	u32 *cmd;
	int err;

	GEM_BUG_ON(offset < I915_GTT_PAGE_SIZE);

	err = check_scratch(ctx_vm(ctx), offset);
	if (err)
		return err;

	obj = i915_gem_object_create_internal(i915, PAGE_SIZE);
	if (IS_ERR(obj))
		return PTR_ERR(obj);

	cmd = i915_gem_object_pin_map(obj, I915_MAP_WB);
	if (IS_ERR(cmd)) {
		err = PTR_ERR(cmd);
		goto out;
	}

	*cmd++ = MI_STORE_DWORD_IMM_GEN4;
	if (INTEL_GEN(i915) >= 8) {
		*cmd++ = lower_32_bits(offset);
		*cmd++ = upper_32_bits(offset);
	} else {
		*cmd++ = 0;
		*cmd++ = offset;
	}
	*cmd++ = value;
	*cmd = MI_BATCH_BUFFER_END;
	__i915_gem_object_flush_map(obj, 0, 64);
	i915_gem_object_unpin_map(obj);

	intel_gt_chipset_flush(engine->gt);

	vm = i915_gem_context_get_vm_rcu(ctx);
	vma = i915_vma_instance(obj, vm, NULL);
	if (IS_ERR(vma)) {
		err = PTR_ERR(vma);
		goto out_vm;
	}

	err = i915_vma_pin(vma, 0, 0, PIN_USER | PIN_OFFSET_FIXED);
	if (err)
		goto out_vm;
<<<<<<< HEAD

	err = check_scratch(vm, offset);
	if (err)
		goto err_unpin;
=======
>>>>>>> 04d5ce62

	rq = igt_request_alloc(ctx, engine);
	if (IS_ERR(rq)) {
		err = PTR_ERR(rq);
		goto err_unpin;
	}

	err = engine->emit_bb_start(rq, vma->node.start, vma->node.size, 0);
	if (err)
		goto err_request;

	i915_vma_lock(vma);
	err = i915_request_await_object(rq, vma->obj, false);
	if (err == 0)
		err = i915_vma_move_to_active(vma, rq, 0);
	i915_vma_unlock(vma);
	if (err)
		goto skip_request;

	i915_vma_unpin(vma);

	i915_request_add(rq);

	goto out_vm;
skip_request:
	i915_request_set_error_once(rq, err);
err_request:
	i915_request_add(rq);
err_unpin:
	i915_vma_unpin(vma);
out_vm:
	i915_vm_put(vm);
out:
	i915_gem_object_put(obj);
	return err;
}

static int read_from_scratch(struct i915_gem_context *ctx,
			     struct intel_engine_cs *engine,
			     u64 offset, u32 *value)
{
	struct drm_i915_private *i915 = ctx->i915;
	struct drm_i915_gem_object *obj;
	struct i915_address_space *vm;
	const u32 result = 0x100;
	struct i915_request *rq;
	struct i915_vma *vma;
	unsigned int flags;
	u32 *cmd;
	int err;

	GEM_BUG_ON(offset < I915_GTT_PAGE_SIZE);

	err = check_scratch(ctx_vm(ctx), offset);
	if (err)
		return err;

	obj = i915_gem_object_create_internal(i915, PAGE_SIZE);
	if (IS_ERR(obj))
		return PTR_ERR(obj);

<<<<<<< HEAD
	cmd = i915_gem_object_pin_map(obj, I915_MAP_WB);
	if (IS_ERR(cmd)) {
		err = PTR_ERR(cmd);
		goto out;
	}

	memset(cmd, POISON_INUSE, PAGE_SIZE);
=======
>>>>>>> 04d5ce62
	if (INTEL_GEN(i915) >= 8) {
		const u32 GPR0 = engine->mmio_base + 0x600;

		vm = i915_gem_context_get_vm_rcu(ctx);
		vma = i915_vma_instance(obj, vm, NULL);
		if (IS_ERR(vma)) {
			err = PTR_ERR(vma);
			goto out_vm;
		}

		err = i915_vma_pin(vma, 0, 0, PIN_USER | PIN_OFFSET_FIXED);
		if (err)
			goto out_vm;

		cmd = i915_gem_object_pin_map(obj, I915_MAP_WB);
		if (IS_ERR(cmd)) {
			err = PTR_ERR(cmd);
			goto out;
		}

		memset(cmd, POISON_INUSE, PAGE_SIZE);
		*cmd++ = MI_LOAD_REGISTER_MEM_GEN8;
		*cmd++ = GPR0;
		*cmd++ = lower_32_bits(offset);
		*cmd++ = upper_32_bits(offset);
		*cmd++ = MI_STORE_REGISTER_MEM_GEN8;
		*cmd++ = GPR0;
		*cmd++ = result;
		*cmd++ = 0;
		*cmd = MI_BATCH_BUFFER_END;

		i915_gem_object_flush_map(obj);
		i915_gem_object_unpin_map(obj);

		flags = 0;
	} else {
		const u32 reg = engine->mmio_base + 0x420;

		/* hsw: register access even to 3DPRIM! is protected */
		vm = i915_vm_get(&engine->gt->ggtt->vm);
		vma = i915_vma_instance(obj, vm, NULL);
		if (IS_ERR(vma)) {
			err = PTR_ERR(vma);
			goto out_vm;
		}

		err = i915_vma_pin(vma, 0, 0, PIN_GLOBAL);
		if (err)
			goto out_vm;

		cmd = i915_gem_object_pin_map(obj, I915_MAP_WB);
		if (IS_ERR(cmd)) {
			err = PTR_ERR(cmd);
			goto out;
		}

		memset(cmd, POISON_INUSE, PAGE_SIZE);
		*cmd++ = MI_LOAD_REGISTER_MEM;
		*cmd++ = reg;
		*cmd++ = offset;
		*cmd++ = MI_STORE_REGISTER_MEM | MI_USE_GGTT;
		*cmd++ = reg;
		*cmd++ = vma->node.start + result;
		*cmd = MI_BATCH_BUFFER_END;

		i915_gem_object_flush_map(obj);
		i915_gem_object_unpin_map(obj);

<<<<<<< HEAD
	vm = i915_gem_context_get_vm_rcu(ctx);
	vma = i915_vma_instance(obj, vm, NULL);
	if (IS_ERR(vma)) {
		err = PTR_ERR(vma);
		goto out_vm;
	}

	err = i915_vma_pin(vma, 0, 0, PIN_USER | PIN_OFFSET_FIXED);
	if (err)
		goto out_vm;

	err = check_scratch(vm, offset);
	if (err)
		goto err_unpin;
=======
		flags = I915_DISPATCH_SECURE;
	}

	intel_gt_chipset_flush(engine->gt);
>>>>>>> 04d5ce62

	rq = igt_request_alloc(ctx, engine);
	if (IS_ERR(rq)) {
		err = PTR_ERR(rq);
		goto err_unpin;
	}

	err = engine->emit_bb_start(rq, vma->node.start, vma->node.size, flags);
	if (err)
		goto err_request;

	i915_vma_lock(vma);
	err = i915_request_await_object(rq, vma->obj, true);
	if (err == 0)
		err = i915_vma_move_to_active(vma, rq, EXEC_OBJECT_WRITE);
	i915_vma_unlock(vma);
	if (err)
		goto skip_request;

	i915_vma_unpin(vma);
	i915_vma_close(vma);

	i915_request_add(rq);

	i915_gem_object_lock(obj);
	err = i915_gem_object_set_to_cpu_domain(obj, false);
	i915_gem_object_unlock(obj);
	if (err)
		goto out_vm;

	cmd = i915_gem_object_pin_map(obj, I915_MAP_WB);
	if (IS_ERR(cmd)) {
		err = PTR_ERR(cmd);
		goto out_vm;
	}

	*value = cmd[result / sizeof(*cmd)];
	i915_gem_object_unpin_map(obj);

	goto out_vm;
skip_request:
	i915_request_set_error_once(rq, err);
err_request:
	i915_request_add(rq);
err_unpin:
	i915_vma_unpin(vma);
out_vm:
	i915_vm_put(vm);
out:
	i915_gem_object_put(obj);
	return err;
}

static int check_scratch_page(struct i915_gem_context *ctx, u32 *out)
{
	struct i915_address_space *vm;
	struct page *page;
	u32 *vaddr;
	int err = 0;

	vm = ctx_vm(ctx);
	if (!vm)
		return -ENODEV;

	page = vm->scratch[0].base.page;
	if (!page) {
		pr_err("No scratch page!\n");
		return -EINVAL;
	}

	vaddr = kmap(page);
	if (!vaddr) {
		pr_err("No (mappable) scratch page!\n");
		return -EINVAL;
	}

	memcpy(out, vaddr, sizeof(*out));
	if (memchr_inv(vaddr, *out, PAGE_SIZE)) {
		pr_err("Inconsistent initial state of scratch page!\n");
		err = -EINVAL;
	}
	kunmap(page);

	return err;
}

static int igt_vm_isolation(void *arg)
{
	struct drm_i915_private *i915 = arg;
	struct i915_gem_context *ctx_a, *ctx_b;
	unsigned long num_engines, count;
	struct intel_engine_cs *engine;
	struct igt_live_test t;
	I915_RND_STATE(prng);
	struct file *file;
	u64 vm_total;
	u32 expected;
	int err;

	if (INTEL_GEN(i915) < 7)
		return 0;

	/*
	 * The simple goal here is that a write into one context is not
	 * observed in a second (separate page tables and scratch).
	 */

	file = mock_file(i915);
	if (IS_ERR(file))
		return PTR_ERR(file);

	err = igt_live_test_begin(&t, i915, __func__, "");
	if (err)
		goto out_file;

	ctx_a = live_context(i915, file);
	if (IS_ERR(ctx_a)) {
		err = PTR_ERR(ctx_a);
		goto out_file;
	}

	ctx_b = live_context(i915, file);
	if (IS_ERR(ctx_b)) {
		err = PTR_ERR(ctx_b);
		goto out_file;
	}

	/* We can only test vm isolation, if the vm are distinct */
	if (ctx_vm(ctx_a) == ctx_vm(ctx_b))
		goto out_file;

<<<<<<< HEAD
	vm_total = ctx_vm(ctx_a)->total;
	GEM_BUG_ON(ctx_vm(ctx_b)->total != vm_total);
	vm_total -= I915_GTT_PAGE_SIZE;
=======
	/* Read the initial state of the scratch page */
	err = check_scratch_page(ctx_a, &expected);
	if (err)
		goto out_file;

	err = check_scratch_page(ctx_b, &expected);
	if (err)
		goto out_file;

	vm_total = ctx_vm(ctx_a)->total;
	GEM_BUG_ON(ctx_vm(ctx_b)->total != vm_total);
>>>>>>> 04d5ce62

	count = 0;
	num_engines = 0;
	for_each_uabi_engine(engine, i915) {
		IGT_TIMEOUT(end_time);
		unsigned long this = 0;

		if (!intel_engine_can_store_dword(engine))
			continue;

		/* Not all engines have their own GPR! */
		if (INTEL_GEN(i915) < 8 && engine->class != RENDER_CLASS)
			continue;

		while (!__igt_timeout(end_time, NULL)) {
			u32 value = 0xc5c5c5c5;
			u64 offset;

			/* Leave enough space at offset 0 for the batch */
			offset = igt_random_offset(&prng,
						   I915_GTT_PAGE_SIZE, vm_total,
						   sizeof(u32), alignof_dword);

			err = write_to_scratch(ctx_a, engine,
					       offset, 0xdeadbeef);
			if (err == 0)
				err = read_from_scratch(ctx_b, engine,
							offset, &value);
			if (err)
				goto out_file;

			if (value != expected) {
				pr_err("%s: Read %08x from scratch (offset 0x%08x_%08x), after %lu reads!\n",
				       engine->name, value,
				       upper_32_bits(offset),
				       lower_32_bits(offset),
				       this);
				err = -EINVAL;
				goto out_file;
			}

			this++;
		}
		count += this;
		num_engines++;
	}
	pr_info("Checked %lu scratch offsets across %lu engines\n",
		count, num_engines);

out_file:
	if (igt_live_test_end(&t))
		err = -EIO;
	fput(file);
	return err;
}

static bool skip_unused_engines(struct intel_context *ce, void *data)
{
	return !ce->state;
}

static void mock_barrier_task(void *data)
{
	unsigned int *counter = data;

	++*counter;
}

static int mock_context_barrier(void *arg)
{
#undef pr_fmt
#define pr_fmt(x) "context_barrier_task():" # x
	struct drm_i915_private *i915 = arg;
	struct i915_gem_context *ctx;
	struct i915_request *rq;
	unsigned int counter;
	int err;

	/*
	 * The context barrier provides us with a callback after it emits
	 * a request; useful for retiring old state after loading new.
	 */

	ctx = mock_context(i915, "mock");
	if (!ctx)
		return -ENOMEM;

	counter = 0;
	err = context_barrier_task(ctx, 0,
				   NULL, NULL, mock_barrier_task, &counter);
	if (err) {
		pr_err("Failed at line %d, err=%d\n", __LINE__, err);
		goto out;
	}
	if (counter == 0) {
		pr_err("Did not retire immediately with 0 engines\n");
		err = -EINVAL;
		goto out;
	}

	counter = 0;
	err = context_barrier_task(ctx, ALL_ENGINES,
				   skip_unused_engines,
				   NULL,
				   mock_barrier_task,
				   &counter);
	if (err) {
		pr_err("Failed at line %d, err=%d\n", __LINE__, err);
		goto out;
	}
	if (counter == 0) {
		pr_err("Did not retire immediately for all unused engines\n");
		err = -EINVAL;
		goto out;
	}

	rq = igt_request_alloc(ctx, i915->engine[RCS0]);
	if (IS_ERR(rq)) {
		pr_err("Request allocation failed!\n");
		goto out;
	}
	i915_request_add(rq);

	counter = 0;
	context_barrier_inject_fault = BIT(RCS0);
	err = context_barrier_task(ctx, ALL_ENGINES,
				   NULL, NULL, mock_barrier_task, &counter);
	context_barrier_inject_fault = 0;
	if (err == -ENXIO)
		err = 0;
	else
		pr_err("Did not hit fault injection!\n");
	if (counter != 0) {
		pr_err("Invoked callback on error!\n");
		err = -EIO;
	}
	if (err)
		goto out;

	counter = 0;
	err = context_barrier_task(ctx, ALL_ENGINES,
				   skip_unused_engines,
				   NULL,
				   mock_barrier_task,
				   &counter);
	if (err) {
		pr_err("Failed at line %d, err=%d\n", __LINE__, err);
		goto out;
	}
	mock_device_flush(i915);
	if (counter == 0) {
		pr_err("Did not retire on each active engines\n");
		err = -EINVAL;
		goto out;
	}

out:
	mock_context_close(ctx);
	return err;
#undef pr_fmt
#define pr_fmt(x) x
}

int i915_gem_context_mock_selftests(void)
{
	static const struct i915_subtest tests[] = {
		SUBTEST(mock_context_barrier),
	};
	struct drm_i915_private *i915;
	int err;

	i915 = mock_gem_device();
	if (!i915)
		return -ENOMEM;

	err = i915_subtests(tests, i915);

	drm_dev_put(&i915->drm);
	return err;
}

int i915_gem_context_live_selftests(struct drm_i915_private *i915)
{
	static const struct i915_subtest tests[] = {
		SUBTEST(live_nop_switch),
		SUBTEST(live_parallel_switch),
		SUBTEST(igt_ctx_exec),
		SUBTEST(igt_ctx_readonly),
		SUBTEST(igt_ctx_sseu),
		SUBTEST(igt_shared_ctx_exec),
		SUBTEST(igt_vm_isolation),
	};

	if (intel_gt_is_wedged(&i915->gt))
		return 0;

	return i915_live_subtests(tests, i915);
}<|MERGE_RESOLUTION|>--- conflicted
+++ resolved
@@ -1534,13 +1534,6 @@
 	err = i915_vma_pin(vma, 0, 0, PIN_USER | PIN_OFFSET_FIXED);
 	if (err)
 		goto out_vm;
-<<<<<<< HEAD
-
-	err = check_scratch(vm, offset);
-	if (err)
-		goto err_unpin;
-=======
->>>>>>> 04d5ce62
 
 	rq = igt_request_alloc(ctx, engine);
 	if (IS_ERR(rq)) {
@@ -1602,16 +1595,6 @@
 	if (IS_ERR(obj))
 		return PTR_ERR(obj);
 
-<<<<<<< HEAD
-	cmd = i915_gem_object_pin_map(obj, I915_MAP_WB);
-	if (IS_ERR(cmd)) {
-		err = PTR_ERR(cmd);
-		goto out;
-	}
-
-	memset(cmd, POISON_INUSE, PAGE_SIZE);
-=======
->>>>>>> 04d5ce62
 	if (INTEL_GEN(i915) >= 8) {
 		const u32 GPR0 = engine->mmio_base + 0x600;
 
@@ -1680,27 +1663,10 @@
 		i915_gem_object_flush_map(obj);
 		i915_gem_object_unpin_map(obj);
 
-<<<<<<< HEAD
-	vm = i915_gem_context_get_vm_rcu(ctx);
-	vma = i915_vma_instance(obj, vm, NULL);
-	if (IS_ERR(vma)) {
-		err = PTR_ERR(vma);
-		goto out_vm;
-	}
-
-	err = i915_vma_pin(vma, 0, 0, PIN_USER | PIN_OFFSET_FIXED);
-	if (err)
-		goto out_vm;
-
-	err = check_scratch(vm, offset);
-	if (err)
-		goto err_unpin;
-=======
 		flags = I915_DISPATCH_SECURE;
 	}
 
 	intel_gt_chipset_flush(engine->gt);
->>>>>>> 04d5ce62
 
 	rq = igt_request_alloc(ctx, engine);
 	if (IS_ERR(rq)) {
@@ -1832,23 +1798,17 @@
 	if (ctx_vm(ctx_a) == ctx_vm(ctx_b))
 		goto out_file;
 
-<<<<<<< HEAD
+	/* Read the initial state of the scratch page */
+	err = check_scratch_page(ctx_a, &expected);
+	if (err)
+		goto out_file;
+
+	err = check_scratch_page(ctx_b, &expected);
+	if (err)
+		goto out_file;
+
 	vm_total = ctx_vm(ctx_a)->total;
 	GEM_BUG_ON(ctx_vm(ctx_b)->total != vm_total);
-	vm_total -= I915_GTT_PAGE_SIZE;
-=======
-	/* Read the initial state of the scratch page */
-	err = check_scratch_page(ctx_a, &expected);
-	if (err)
-		goto out_file;
-
-	err = check_scratch_page(ctx_b, &expected);
-	if (err)
-		goto out_file;
-
-	vm_total = ctx_vm(ctx_a)->total;
-	GEM_BUG_ON(ctx_vm(ctx_b)->total != vm_total);
->>>>>>> 04d5ce62
 
 	count = 0;
 	num_engines = 0;
