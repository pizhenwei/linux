--- conflicted
+++ resolved
@@ -87,7 +87,6 @@
 }
 
 int mlx4_en_alloc_tx_queue_per_tc(struct net_device *dev, u8 tc)
-<<<<<<< HEAD
 {
 	struct mlx4_en_priv *priv = netdev_priv(dev);
 	struct mlx4_en_dev *mdev = priv->mdev;
@@ -131,54 +130,6 @@
 	return err;
 }
 
-static int __mlx4_en_setup_tc(struct net_device *dev, u32 handle,
-			      u32 chain_index, __be16 proto,
-			      struct tc_to_netdev *tc)
-=======
->>>>>>> bb176f67
-{
-	struct mlx4_en_priv *priv = netdev_priv(dev);
-	struct mlx4_en_dev *mdev = priv->mdev;
-	struct mlx4_en_port_profile new_prof;
-	struct mlx4_en_priv *tmp;
-	int port_up = 0;
-	int err = 0;
-
-	tmp = kzalloc(sizeof(*tmp), GFP_KERNEL);
-	if (!tmp)
-		return -ENOMEM;
-
-	mutex_lock(&mdev->state_lock);
-	memcpy(&new_prof, priv->prof, sizeof(struct mlx4_en_port_profile));
-	new_prof.num_up = (tc == 0) ? MLX4_EN_NUM_UP_LOW :
-				      MLX4_EN_NUM_UP_HIGH;
-	new_prof.tx_ring_num[TX] = new_prof.num_tx_rings_p_up *
-				   new_prof.num_up;
-	err = mlx4_en_try_alloc_resources(priv, tmp, &new_prof, true);
-	if (err)
-		goto out;
-
-	if (priv->port_up) {
-		port_up = 1;
-		mlx4_en_stop_port(dev, 1);
-	}
-
-	mlx4_en_safe_replace_resources(priv, tmp);
-	if (port_up) {
-		err = mlx4_en_start_port(dev);
-		if (err) {
-			en_err(priv, "Failed starting port for setup TC\n");
-			goto out;
-		}
-	}
-
-	err = mlx4_en_setup_tc(dev, tc);
-out:
-	mutex_unlock(&mdev->state_lock);
-	kfree(tmp);
-	return err;
-}
-
 static int __mlx4_en_setup_tc(struct net_device *dev, enum tc_setup_type type,
 			      void *type_data)
 {
@@ -190,18 +141,9 @@
 	if (mqprio->num_tc && mqprio->num_tc != MLX4_EN_NUM_UP_HIGH)
 		return -EINVAL;
 
-<<<<<<< HEAD
-	if (tc->mqprio->num_tc && tc->mqprio->num_tc != MLX4_EN_NUM_UP_HIGH)
-		return -EINVAL;
-
-	tc->mqprio->hw = TC_MQPRIO_HW_OFFLOAD_TCS;
-
-	return mlx4_en_alloc_tx_queue_per_tc(dev, tc->mqprio->num_tc);
-=======
 	mqprio->hw = TC_MQPRIO_HW_OFFLOAD_TCS;
 
 	return mlx4_en_alloc_tx_queue_per_tc(dev, mqprio->num_tc);
->>>>>>> bb176f67
 }
 
 #ifdef CONFIG_RFS_ACCEL
