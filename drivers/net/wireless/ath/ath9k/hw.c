--- conflicted
+++ resolved
@@ -2253,80 +2253,6 @@
 
 	if (AR_SREV_9287_10_OR_LATER(ah) || AR_SREV_9271(ah))
 		pCap->hw_caps |= ATH9K_HW_CAP_SGI_20;
-<<<<<<< HEAD
-
-	return 0;
-}
-
-bool ath9k_hw_getcapability(struct ath_hw *ah, enum ath9k_capability_type type,
-			    u32 capability, u32 *result)
-{
-	struct ath_regulatory *regulatory = ath9k_hw_regulatory(ah);
-	switch (type) {
-	case ATH9K_CAP_CIPHER:
-		switch (capability) {
-		case ATH9K_CIPHER_AES_CCM:
-		case ATH9K_CIPHER_AES_OCB:
-		case ATH9K_CIPHER_TKIP:
-		case ATH9K_CIPHER_WEP:
-		case ATH9K_CIPHER_MIC:
-		case ATH9K_CIPHER_CLR:
-			return true;
-		default:
-			return false;
-		}
-	case ATH9K_CAP_TKIP_MIC:
-		switch (capability) {
-		case 0:
-			return true;
-		case 1:
-			return (ah->sta_id1_defaults &
-				AR_STA_ID1_CRPT_MIC_ENABLE) ? true :
-			false;
-		}
-	case ATH9K_CAP_TKIP_SPLIT:
-		return (ah->misc_mode & AR_PCU_MIC_NEW_LOC_ENA) ?
-			false : true;
-	case ATH9K_CAP_MCAST_KEYSRCH:
-		switch (capability) {
-		case 0:
-			return true;
-		case 1:
-			if (REG_READ(ah, AR_STA_ID1) & AR_STA_ID1_ADHOC) {
-				return false;
-			} else {
-				return (ah->sta_id1_defaults &
-					AR_STA_ID1_MCAST_KSRCH) ? true :
-					false;
-			}
-		}
-		return false;
-	case ATH9K_CAP_TXPOW:
-		switch (capability) {
-		case 0:
-			return 0;
-		case 1:
-			*result = regulatory->power_limit;
-			return 0;
-		case 2:
-			*result = regulatory->max_power_level;
-			return 0;
-		case 3:
-			*result = regulatory->tp_scale;
-			return 0;
-		}
-		return false;
-	case ATH9K_CAP_DS:
-		return (AR_SREV_9280_20_OR_LATER(ah) &&
-			(ah->eep_ops->get_eeprom(ah, EEP_RC_CHAIN_MASK) == 1))
-			? false : true;
-	default:
-		return false;
-	}
-}
-EXPORT_SYMBOL(ath9k_hw_getcapability);
-=======
->>>>>>> abf52f86
 
 	return 0;
 }
