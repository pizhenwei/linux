/*
 * dts file for Hisilicon HiKey960 Development Board
 *
 * Copyright (C) 2016, Hisilicon Ltd.
 *
 */

/dts-v1/;

#include "hi3660.dtsi"
#include "hikey960-pinctrl.dtsi"
#include <dt-bindings/gpio/gpio.h>
#include <dt-bindings/input/input.h>
#include <dt-bindings/interrupt-controller/irq.h>

/ {
	model = "HiKey960";
	compatible = "hisilicon,hi3660-hikey960", "hisilicon,hi3660";

	aliases {
		mshc1 = &dwmmc1;
		mshc2 = &dwmmc2;
		serial0 = &uart0;
		serial1 = &uart1;
		serial2 = &uart2;
		serial3 = &uart3;
		serial4 = &uart4;
		serial5 = &uart5;
		serial6 = &uart6;
	};

	chosen {
		stdout-path = "serial6:115200n8";
	};

	memory@0 {
		device_type = "memory";
		/* rewrite this at bootloader */
		reg = <0x0 0x0 0x0 0x0>;
	};

<<<<<<< HEAD
=======
	reserved-memory {
		#address-cells = <2>;
		#size-cells = <2>;
		ranges;

		ramoops@32000000 {
			compatible = "ramoops";
			reg = <0x0 0x32000000 0x0 0x00100000>;
			record-size	= <0x00020000>;
			console-size	= <0x00020000>;
			ftrace-size	= <0x00020000>;
		};
	};

	reboot-mode-syscon@32100000 {
		compatible = "syscon", "simple-mfd";
		reg = <0x0 0x32100000 0x0 0x00001000>;

		reboot-mode {
			compatible = "syscon-reboot-mode";
			offset = <0x0>;

			mode-normal	= <0x77665501>;
			mode-bootloader	= <0x77665500>;
			mode-recovery	= <0x77665502>;
		};
	};

>>>>>>> bb176f67
	keys {
		compatible = "gpio-keys";
		pinctrl-names = "default";
		pinctrl-0 = <&pwr_key_pmx_func &pwr_key_cfg_func>;

		power {
			wakeup-source;
			gpios = <&gpio4 2 GPIO_ACTIVE_LOW>;
			label = "GPIO Power";
			linux,code = <KEY_POWER>;
		};
	};

	leds {
		compatible = "gpio-leds";

		user_led1 {
			label = "user_led1";
			/* gpio_150_user_led1 */
			gpios = <&gpio18 6 0>;
			linux,default-trigger = "heartbeat";
		};

		user_led2 {
			label = "user_led2";
			/* gpio_151_user_led2 */
			gpios = <&gpio18 7 0>;
			linux,default-trigger = "mmc0";
		};

		user_led3 {
			label = "user_led3";
			/* gpio_189_user_led3 */
			gpios = <&gpio23 5 0>;
			default-state = "off";
		};

		user_led4 {
			label = "user_led4";
			/* gpio_190_user_led4 */
			gpios = <&gpio23 6 0>;
			linux,default-trigger = "cpu0";
		};

		wlan_active_led {
			label = "wifi_active";
			/* gpio_205_wifi_active */
			gpios = <&gpio25 5 0>;
			linux,default-trigger = "phy0tx";
			default-state = "off";
		};

		bt_active_led {
			label = "bt_active";
			gpios = <&gpio25 7 0>;
			/* gpio_207_user_led1 */
			linux,default-trigger = "hci0-power";
			default-state = "off";
		};
	};

	pmic: pmic@fff34000 {
		compatible = "hisilicon,hi6421v530-pmic";
		reg = <0x0 0xfff34000 0x0 0x1000>;
		interrupt-controller;
		#interrupt-cells = <2>;

		regulators {
			ldo3: LDO3 { /* HDMI */
				regulator-name = "VOUT3_1V85";
				regulator-min-microvolt = <1800000>;
				regulator-max-microvolt = <2200000>;
				regulator-enable-ramp-delay = <120>;
			};

			ldo9: LDO9 { /* SDCARD I/O */
				regulator-name = "VOUT9_1V8_2V95";
				regulator-min-microvolt = <1750000>;
				regulator-max-microvolt = <3300000>;
				regulator-enable-ramp-delay = <240>;
			};

			ldo11: LDO11 { /* Low Speed Connector */
				regulator-name = "VOUT11_1V8_2V95";
				regulator-min-microvolt = <1750000>;
				regulator-max-microvolt = <3300000>;
				regulator-enable-ramp-delay = <240>;
			};

			ldo15: LDO15 { /* UFS VCC */
				regulator-name = "VOUT15_3V0";
				regulator-min-microvolt = <1750000>;
				regulator-max-microvolt = <3000000>;
				regulator-boot-on;
				regulator-always-on;
				regulator-enable-ramp-delay = <120>;
			};

			ldo16: LDO16 { /* SD VDD */
				regulator-name = "VOUT16_2V95";
				regulator-min-microvolt = <1750000>;
				regulator-max-microvolt = <3000000>;
				regulator-enable-ramp-delay = <360>;
			};
		};
	};

	wlan_en: wlan-en-1-8v {
		compatible = "regulator-fixed";
		regulator-name = "wlan-en-regulator";
		regulator-min-microvolt = <1800000>;
		regulator-max-microvolt = <1800000>;

		/* GPIO_051_WIFI_EN */
		gpio = <&gpio6 3 0>;

		/* WLAN card specific delay */
		startup-delay-us = <70000>;
		enable-active-high;
	};
<<<<<<< HEAD
};

&i2c0 {
	/* On Low speed expansion */
	label = "LS-I2C0";
	status = "okay";
};

&i2c1 {
	status = "okay";

	adv7533: adv7533@39 {
		status = "ok";
		compatible = "adi,adv7533";
		reg = <0x39>;
	};
};

&i2c7 {
	/* On Low speed expansion */
	label = "LS-I2C1";
	status = "okay";
};

&uart3 {
	/* On Low speed expansion */
	label = "LS-UART0";
	status = "okay";
};

&uart4 {
	status = "okay";

	bluetooth {
		compatible = "ti,wl1837-st";
		enable-gpios = <&gpio15 6 GPIO_ACTIVE_HIGH>;
		max-speed = <921600>;
	};
};

&uart6 {
	/* On Low speed expansion */
	label = "LS-UART1";
	status = "okay";
};

=======

	firmware {
		optee {
			compatible = "linaro,optee-tz";
			method = "smc";
		};
	};
};

&i2c0 {
	/* On Low speed expansion */
	label = "LS-I2C0";
	status = "okay";
};

&i2c1 {
	status = "okay";

	adv7533: adv7533@39 {
		status = "ok";
		compatible = "adi,adv7533";
		reg = <0x39>;
	};
};

&i2c7 {
	/* On Low speed expansion */
	label = "LS-I2C1";
	status = "okay";
};

&uart3 {
	/* On Low speed expansion */
	label = "LS-UART0";
	status = "okay";
};

&uart4 {
	status = "okay";

	bluetooth {
		compatible = "ti,wl1837-st";
		enable-gpios = <&gpio15 6 GPIO_ACTIVE_HIGH>;
		max-speed = <3000000>;
	};
};

&uart6 {
	/* On Low speed expansion */
	label = "LS-UART1";
	status = "okay";
};

>>>>>>> bb176f67
&spi2 {
	/* On Low speed expansion */
	label = "LS-SPI0";
	status = "okay";
};

&spi3 {
	/* On High speed expansion */
	label = "HS-SPI1";
	status = "okay";
};

&dwmmc1 {
	vmmc-supply = <&ldo16>;
	vqmmc-supply = <&ldo9>;
	status = "okay";
};

&dwmmc2 { /* WIFI */
	broken-cd;
	/* WL_EN */
	vmmc-supply = <&wlan_en>;
	ti,non-removable;
	non-removable;
	#address-cells = <0x1>;
	#size-cells = <0x0>;
	status = "ok";

	wlcore: wlcore@2 {
		compatible = "ti,wl1837";
		reg = <2>;      /* sdio func num */
		/* WL_IRQ, GPIO_179_WL_WAKEUP_AP */
		interrupt-parent = <&gpio22>;
		interrupts = <3 IRQ_TYPE_EDGE_RISING>;
	};
};<|MERGE_RESOLUTION|>--- conflicted
+++ resolved
@@ -39,8 +39,6 @@
 		reg = <0x0 0x0 0x0 0x0>;
 	};
 
-<<<<<<< HEAD
-=======
 	reserved-memory {
 		#address-cells = <2>;
 		#size-cells = <2>;
@@ -69,7 +67,6 @@
 		};
 	};
 
->>>>>>> bb176f67
 	keys {
 		compatible = "gpio-keys";
 		pinctrl-names = "default";
@@ -190,7 +187,13 @@
 		startup-delay-us = <70000>;
 		enable-active-high;
 	};
-<<<<<<< HEAD
+
+	firmware {
+		optee {
+			compatible = "linaro,optee-tz";
+			method = "smc";
+		};
+	};
 };
 
 &i2c0 {
@@ -227,7 +230,7 @@
 	bluetooth {
 		compatible = "ti,wl1837-st";
 		enable-gpios = <&gpio15 6 GPIO_ACTIVE_HIGH>;
-		max-speed = <921600>;
+		max-speed = <3000000>;
 	};
 };
 
@@ -237,61 +240,6 @@
 	status = "okay";
 };
 
-=======
-
-	firmware {
-		optee {
-			compatible = "linaro,optee-tz";
-			method = "smc";
-		};
-	};
-};
-
-&i2c0 {
-	/* On Low speed expansion */
-	label = "LS-I2C0";
-	status = "okay";
-};
-
-&i2c1 {
-	status = "okay";
-
-	adv7533: adv7533@39 {
-		status = "ok";
-		compatible = "adi,adv7533";
-		reg = <0x39>;
-	};
-};
-
-&i2c7 {
-	/* On Low speed expansion */
-	label = "LS-I2C1";
-	status = "okay";
-};
-
-&uart3 {
-	/* On Low speed expansion */
-	label = "LS-UART0";
-	status = "okay";
-};
-
-&uart4 {
-	status = "okay";
-
-	bluetooth {
-		compatible = "ti,wl1837-st";
-		enable-gpios = <&gpio15 6 GPIO_ACTIVE_HIGH>;
-		max-speed = <3000000>;
-	};
-};
-
-&uart6 {
-	/* On Low speed expansion */
-	label = "LS-UART1";
-	status = "okay";
-};
-
->>>>>>> bb176f67
 &spi2 {
 	/* On Low speed expansion */
 	label = "LS-SPI0";
