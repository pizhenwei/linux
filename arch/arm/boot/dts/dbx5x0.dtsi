--- conflicted
+++ resolved
@@ -638,13 +638,11 @@
 			status = "disabled";
 		};
 
-<<<<<<< HEAD
 		cpufreq-cooling {
 			compatible = "stericsson,db8500-cpufreq-cooling";
 			status = "disabled";
 		 };
 
-=======
 		vmmci: regulator-gpio {
 			compatible = "regulator-gpio";
 
@@ -658,6 +656,5 @@
 
 			status = "disabled";
 		};
->>>>>>> 64507dd7
 	};
 };