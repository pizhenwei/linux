--- conflicted
+++ resolved
@@ -26,11 +26,7 @@
 	{ LCD_PANEL_QVGA_GPIO,	GPIOF_OUT_INIT_HIGH, "lcd qvga"	 },
 };
 
-<<<<<<< HEAD
-static void zoom_lcd_panel_init(void)
-=======
 static void __init zoom_lcd_panel_init(void)
->>>>>>> 56299378
 {
 	zoom_lcd_gpios[0].gpio = (omap_rev() > OMAP3430_REV_ES3_0) ?
 			LCD_PANEL_RESET_GPIO_PROD :
