--- conflicted
+++ resolved
@@ -4,26 +4,10 @@
 generated-y += syscall_table_64_n32.h
 generated-y += syscall_table_64_n64.h
 generated-y += syscall_table_64_o32.h
-<<<<<<< HEAD
-generic-y += current.h
-generic-y += device.h
-generic-y += emergency-restart.h
-=======
->>>>>>> 04d5ce62
 generic-y += export.h
 generic-y += local64.h
 generic-y += mcs_spinlock.h
 generic-y += parport.h
 generic-y += qrwlock.h
 generic-y += qspinlock.h
-<<<<<<< HEAD
-generic-y += sections.h
-generic-y += serial.h
-generic-y += trace_clock.h
-generic-y += unaligned.h
-generic-y += user.h
-generic-y += word-at-a-time.h
-generic-y += xor.h
-=======
-generic-y += user.h
->>>>>>> 04d5ce62
+generic-y += user.h