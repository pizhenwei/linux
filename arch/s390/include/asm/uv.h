--- conflicted
+++ resolved
@@ -376,13 +376,10 @@
 	return 0;
 }
 
-<<<<<<< HEAD
-=======
 static inline int uv_convert_owned_from_secure(unsigned long paddr)
 {
 	return 0;
 }
 #endif
 
->>>>>>> df0cc57e
 #endif /* _ASM_S390_UV_H */