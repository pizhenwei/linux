/*
 * Common hypervisor code
 *
 * Copyright (C) 2008, VMware, Inc.
 * Author : Alok N Kataria <akataria@vmware.com>
 *
 * This program is free software; you can redistribute it and/or modify
 * it under the terms of the GNU General Public License as published by
 * the Free Software Foundation; either version 2 of the License, or
 * (at your option) any later version.
 *
 * This program is distributed in the hope that it will be useful, but
 * WITHOUT ANY WARRANTY; without even the implied warranty of
 * MERCHANTABILITY OR FITNESS FOR A PARTICULAR PURPOSE, GOOD TITLE or
 * NON INFRINGEMENT.  See the GNU General Public License for more
 * details.
 *
 * You should have received a copy of the GNU General Public License
 * along with this program; if not, write to the Free Software
 * Foundation, Inc., 51 Franklin St, Fifth Floor, Boston, MA 02110-1301 USA.
 *
 */

#include <asm/processor.h>
#include <asm/vmware.h>
#include <asm/hypervisor.h>

static inline void __cpuinit
detect_hypervisor_vendor(struct cpuinfo_x86 *c)
{
	if (vmware_platform())
		c->x86_hyper_vendor = X86_HYPER_VENDOR_VMWARE;
	else
		c->x86_hyper_vendor = X86_HYPER_VENDOR_NONE;
<<<<<<< HEAD
}

unsigned long get_hypervisor_tsc_freq(void)
{
	if (boot_cpu_data.x86_hyper_vendor == X86_HYPER_VENDOR_VMWARE)
		return vmware_get_tsc_khz();
	return 0;
=======
>>>>>>> 7bd867df
}

static inline void __cpuinit
hypervisor_set_feature_bits(struct cpuinfo_x86 *c)
{
	if (boot_cpu_data.x86_hyper_vendor == X86_HYPER_VENDOR_VMWARE) {
		vmware_set_feature_bits(c);
		return;
	}
}

void __cpuinit init_hypervisor(struct cpuinfo_x86 *c)
{
	detect_hypervisor_vendor(c);
	hypervisor_set_feature_bits(c);
}

void __init init_hypervisor_platform(void)
{
	init_hypervisor(&boot_cpu_data);
	if (boot_cpu_data.x86_hyper_vendor == X86_HYPER_VENDOR_VMWARE)
		vmware_platform_setup();
}<|MERGE_RESOLUTION|>--- conflicted
+++ resolved
@@ -32,16 +32,6 @@
 		c->x86_hyper_vendor = X86_HYPER_VENDOR_VMWARE;
 	else
 		c->x86_hyper_vendor = X86_HYPER_VENDOR_NONE;
-<<<<<<< HEAD
-}
-
-unsigned long get_hypervisor_tsc_freq(void)
-{
-	if (boot_cpu_data.x86_hyper_vendor == X86_HYPER_VENDOR_VMWARE)
-		return vmware_get_tsc_khz();
-	return 0;
-=======
->>>>>>> 7bd867df
 }
 
 static inline void __cpuinit
